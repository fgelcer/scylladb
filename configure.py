--- conflicted
+++ resolved
@@ -152,14 +152,9 @@
     'tests/udp_zero_copy',
     'tests/shared_ptr_test',
     'tests/slab_test',
-<<<<<<< HEAD
-    'tests/fstream_test'
-    ] + urchin_tests
-=======
     'tests/fstream_test',
     'tests/map_reduce_test',
-    ]
->>>>>>> a4aae5b6
+    ] + urchin_tests
 
 apps = [
     'apps/httpd/httpd',
