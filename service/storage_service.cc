/*
 * Licensed to the Apache Software Foundation (ASF) under one
 * or more contributor license agreements.  See the NOTICE file
 * distributed with this work for additional information
 * regarding copyright ownership.  The ASF licenses this file
 * to you under the Apache License, Version 2.0 (the
 * "License"); you may not use this file except in compliance
 * with the License.  You may obtain a copy of the License at
 *
 *     http://www.apache.org/licenses/LICENSE-2.0
 *
 * Unless required by applicable law or agreed to in writing, software
 * distributed under the License is distributed on an "AS IS" BASIS,
 * WITHOUT WARRANTIES OR CONDITIONS OF ANY KIND, either express or implied.
 * See the License for the specific language governing permissions and
 * limitations under the License.
 *
 * Modified by ScyllaDB
 * Copyright (C) 2015 ScyllaDB
 *
 */

/*
 * This file is part of Scylla.
 *
 * Scylla is free software: you can redistribute it and/or modify
 * it under the terms of the GNU Affero General Public License as published by
 * the Free Software Foundation, either version 3 of the License, or
 * (at your option) any later version.
 *
 * Scylla is distributed in the hope that it will be useful,
 * but WITHOUT ANY WARRANTY; without even the implied warranty of
 * MERCHANTABILITY or FITNESS FOR A PARTICULAR PURPOSE.  See the
 * GNU General Public License for more details.
 *
 * You should have received a copy of the GNU General Public License
 * along with Scylla.  If not, see <http://www.gnu.org/licenses/>.
 */

#include "storage_service.hh"
#include "core/distributed.hh"
#include "locator/snitch_base.hh"
#include "db/system_keyspace.hh"
#include "utils/UUID.hh"
#include "gms/inet_address.hh"
#include "log.hh"
#include "service/migration_manager.hh"
#include "to_string.hh"
#include "gms/gossiper.hh"
#include "gms/failure_detector.hh"
#include <seastar/core/thread.hh>
#include <sstream>
#include <algorithm>
#include "locator/local_strategy.hh"
#include "version.hh"
#include "unimplemented.hh"
#include "streaming/stream_plan.hh"
#include "streaming/stream_state.hh"
#include "dht/range_streamer.hh"
#include <boost/range/adaptors.hpp>
#include <boost/range/algorithm.hpp>
#include "service/load_broadcaster.hh"
#include "thrift/server.hh"
#include "transport/server.hh"
#include <seastar/core/rwlock.hh>
#include "db/batchlog_manager.hh"
#include "db/commitlog/commitlog.hh"
#include "db/hints/manager.hh"
#include <seastar/net/tls.hh>
#include <seastar/net/dns.hh>
#include "utils/exceptions.hh"
#include "message/messaging_service.hh"
#include "supervisor.hh"
#include "sstables/compaction_manager.hh"
#include "sstables/sstables.hh"

using token = dht::token;
using UUID = utils::UUID;
using inet_address = gms::inet_address;

namespace service {

static logging::logger slogger("storage_service");

static const sstring RANGE_TOMBSTONES_FEATURE = "RANGE_TOMBSTONES";
static const sstring LARGE_PARTITIONS_FEATURE = "LARGE_PARTITIONS";
static const sstring MATERIALIZED_VIEWS_FEATURE = "MATERIALIZED_VIEWS";
static const sstring COUNTERS_FEATURE = "COUNTERS";
static const sstring INDEXES_FEATURE = "INDEXES";
static const sstring DIGEST_MULTIPARTITION_READ_FEATURE = "DIGEST_MULTIPARTITION_READ";
static const sstring CORRECT_COUNTER_ORDER_FEATURE = "CORRECT_COUNTER_ORDER";
static const sstring SCHEMA_TABLES_V3 = "SCHEMA_TABLES_V3";
static const sstring CORRECT_NON_COMPOUND_RANGE_TOMBSTONES = "CORRECT_NON_COMPOUND_RANGE_TOMBSTONES";
static const sstring WRITE_FAILURE_REPLY_FEATURE = "WRITE_FAILURE_REPLY";
<<<<<<< HEAD
static const sstring XXHASH_FEATURE = "XXHASH";
static const sstring ROLES_FEATURE = "ROLES";
=======
static const sstring LA_SSTABLE_FEATURE = "LA_SSTABLE_FORMAT";
>>>>>>> 4d703f9c

distributed<storage_service> _the_storage_service;

int get_generation_number() {
    using namespace std::chrono;
    auto now = high_resolution_clock::now().time_since_epoch();
    int generation_number = duration_cast<seconds>(now).count();
    return generation_number;
}

storage_service::storage_service(distributed<database>& db, sharded<auth::service>& auth_service)
        : _db(db)
        , _auth_service(auth_service)
        , _replicate_action([this] { return do_replicate_to_all_cores(); })
        , _update_pending_ranges_action([this] { return do_update_pending_ranges(); }) {
    sstable_read_error.connect([this] { isolate_on_error(); });
    sstable_write_error.connect([this] { isolate_on_error(); });
    general_disk_error.connect([this] { isolate_on_error(); });
    commit_error.connect([this] { isolate_on_commit_error(); });
}

void
storage_service::isolate_on_error() {
    do_isolate_on_error(disk_error::regular);
}

void
storage_service::isolate_on_commit_error() {
    do_isolate_on_error(disk_error::commit);
}

bool storage_service::is_auto_bootstrap() {
    return _db.local().get_config().auto_bootstrap();
}

sstring storage_service::get_config_supported_features() {
    // Add features supported by this local node. When a new feature is
    // introduced in scylla, update it here, e.g.,
    // return sstring("FEATURE1,FEATURE2")
    std::vector<sstring> features = {
        RANGE_TOMBSTONES_FEATURE,
        LARGE_PARTITIONS_FEATURE,
        COUNTERS_FEATURE,
        DIGEST_MULTIPARTITION_READ_FEATURE,
        CORRECT_COUNTER_ORDER_FEATURE,
        SCHEMA_TABLES_V3,
        CORRECT_NON_COMPOUND_RANGE_TOMBSTONES,
        WRITE_FAILURE_REPLY_FEATURE,
<<<<<<< HEAD
        XXHASH_FEATURE,
        ROLES_FEATURE,
=======
        LA_SSTABLE_FEATURE,
>>>>>>> 4d703f9c
    };
    if (service::get_local_storage_service()._db.local().get_config().experimental()) {
        features.push_back(MATERIALIZED_VIEWS_FEATURE);
        features.push_back(INDEXES_FEATURE);
    }
    return join(",", features);
}

std::set<inet_address> get_seeds() {
    // FIXME: DatabaseDescriptor.getSeeds()
    auto& gossiper = gms::get_local_gossiper();
    return gossiper.get_seeds();
}

std::unordered_set<token> get_replace_tokens() {
    std::unordered_set<token> ret;
    std::unordered_set<sstring> tokens;
    auto tokens_string = get_local_storage_service().db().local().get_config().replace_token();
    try {
        boost::split(tokens, tokens_string, boost::is_any_of(sstring(",")));
    } catch (...) {
        throw std::runtime_error(sprint("Unable to parse replace_token=%s", tokens_string));
    }
    tokens.erase("");
    for (auto token_string : tokens) {
        auto token = dht::global_partitioner().from_sstring(token_string);
        ret.insert(token);
    }
    return ret;
}

std::experimental::optional<UUID> get_replace_node() {
    auto replace_node = get_local_storage_service().db().local().get_config().replace_node();
    if (replace_node.empty()) {
        return std::experimental::nullopt;
    }
    try {
        return utils::UUID(replace_node);
    } catch (...) {
        auto msg = sprint("Unable to parse %s as host-id", replace_node);
        slogger.error("{}", msg);
        throw std::runtime_error(msg);
    }
}

bool get_property_join_ring() {
    return get_local_storage_service().db().local().get_config().join_ring();
}

bool get_property_rangemovement() {
    return get_local_storage_service().db().local().get_config().consistent_rangemovement();
}

bool get_property_load_ring_state() {
    return get_local_storage_service().db().local().get_config().load_ring_state();
}

bool storage_service::should_bootstrap() {
    return is_auto_bootstrap() && !db::system_keyspace::bootstrap_complete() && !get_seeds().count(get_broadcast_address());
}

// Runs inside seastar::async context
void storage_service::prepare_to_join(std::vector<inet_address> loaded_endpoints, bind_messaging_port do_bind) {
    if (_joined) {
        return;
    }

    std::map<gms::application_state, gms::versioned_value> app_states;
    if (db::system_keyspace::was_decommissioned()) {
        if (db().local().get_config().override_decommission()) {
            slogger.warn("This node was decommissioned, but overriding by operator request.");
            db::system_keyspace::set_bootstrap_state(db::system_keyspace::bootstrap_state::COMPLETED).get();
        } else {
            auto msg = sstring("This node was decommissioned and will not rejoin the ring unless override_decommission=true has been set,"
                               "or all existing data is removed and the node is bootstrapped again");
            slogger.error("{}", msg);
            throw std::runtime_error(msg);
        }
    }
    if (db().local().is_replacing() && !get_property_join_ring()) {
        throw std::runtime_error("Cannot set both join_ring=false and attempt to replace a node");
    }
    if (get_replace_tokens().size() > 0 || get_replace_node()) {
         throw std::runtime_error("Replace method removed; use replace_address instead");
    }
    if (db().local().is_replacing()) {
        if (db::system_keyspace::bootstrap_complete()) {
            throw std::runtime_error("Cannot replace address with a node that is already bootstrapped");
        }
        if (!is_auto_bootstrap()) {
            throw std::runtime_error("Trying to replace_address with auto_bootstrap disabled will not work, check your configuration");
        }
        _bootstrap_tokens = prepare_replacement_info().get0();
        app_states.emplace(gms::application_state::TOKENS, value_factory.tokens(_bootstrap_tokens));
        app_states.emplace(gms::application_state::STATUS, value_factory.hibernate(true));
    } else if (should_bootstrap()) {
        check_for_endpoint_collision().get();
    } else {
        auto& gossiper = gms::get_local_gossiper();
        auto seeds = gms::get_local_gossiper().get_seeds();
        auto my_ep = get_broadcast_address();
        auto peer_features = db::system_keyspace::load_peer_features().get0();
        slogger.info("load_peer_features: peer_features size={}", peer_features.size());
        for (auto& x : peer_features) {
            slogger.info("load_peer_features: peer={}, supported_features={}", x.first, x.second);
        }
        auto local_features = get_config_supported_features();

        if (seeds.count(my_ep)) {
            // This node is a seed node
            if (peer_features.empty()) {
                // This is a competely new seed node, skip the check
                slogger.info("Checking remote features skipped, since this node is a new seed node which knows nothing about the cluster");
            } else {
                // This is a existing seed node
                if (seeds.size() == 1) {
                    // This node is the only seed node, check features with system table
                    slogger.info("Checking remote features with system table, since this node is the only seed node");
                    gossiper.check_knows_remote_features(local_features, peer_features);
                } else {
                    // More than one seed node in the seed list, do shadow round with other seed nodes
                    bool ok;
                    try {
                        slogger.info("Checking remote features with gossip");
                        gossiper.do_shadow_round().get();
                        ok = true;
                    } catch (...) {
                        slogger.info("Shadow round failed with {}", std::current_exception());
                        gossiper.finish_shadow_round();
                        ok = false;
                    }

                    if (ok) {
                        gossiper.check_knows_remote_features(local_features);
                    } else {
                        // Check features with system table
                        slogger.info("Checking remote features with gossip failed, fallback to check with system table");
                        gossiper.check_knows_remote_features(local_features, peer_features);
                    }

                    gossiper.reset_endpoint_state_map();
                    for (auto ep : loaded_endpoints) {
                        gossiper.add_saved_endpoint(ep);
                    }
                }
            }
        } else {
            // This node is a non-seed node
            // Do shadow round to check if this node knows all the features
            // advertised by all other nodes, otherwise this node is too old
            // (missing features) to join the cluser.
            slogger.info("Checking remote features with gossip");
            gossiper.do_shadow_round().get();
            gossiper.check_knows_remote_features(local_features);
            gossiper.reset_endpoint_state_map();
            for (auto ep : loaded_endpoints) {
                gossiper.add_saved_endpoint(ep);
            }
        }
    }

    // have to start the gossip service before we can see any info on other nodes.  this is necessary
    // for bootstrap to get the load info it needs.
    // (we won't be part of the storage ring though until we add a counterId to our state, below.)
    // Seed the host ID-to-endpoint map with our own ID.
    auto local_host_id = db::system_keyspace::get_local_host_id().get0();
    get_storage_service().invoke_on_all([local_host_id] (auto& ss) {
        ss._local_host_id = local_host_id;
    }).get();
    auto features = get_config_supported_features();
    _token_metadata.update_host_id(local_host_id, get_broadcast_address());
    auto broadcast_rpc_address = utils::fb_utilities::get_broadcast_rpc_address();
    app_states.emplace(gms::application_state::NET_VERSION, value_factory.network_version());
    app_states.emplace(gms::application_state::HOST_ID, value_factory.host_id(local_host_id));
    app_states.emplace(gms::application_state::RPC_ADDRESS, value_factory.rpcaddress(broadcast_rpc_address));
    app_states.emplace(gms::application_state::RELEASE_VERSION, value_factory.release_version());
    app_states.emplace(gms::application_state::SUPPORTED_FEATURES, value_factory.supported_features(features));
    app_states.emplace(gms::application_state::CACHE_HITRATES, value_factory.cache_hitrates(""));
    app_states.emplace(gms::application_state::SCHEMA_TABLES_VERSION, versioned_value(db::schema_tables::version));
    slogger.info("Starting up server gossip");

    auto& gossiper = gms::get_local_gossiper();
    gossiper.register_(this->shared_from_this());
    auto generation_number = db::system_keyspace::increment_and_get_generation().get0();
    gossiper.start_gossiping(generation_number, app_states, gms::bind_messaging_port(bool(do_bind))).get();

    // gossip snitch infos (local DC and rack)
    gossip_snitch_info().get();

    auto& proxy = service::get_storage_proxy();
    // gossip Schema.emptyVersion forcing immediate check for schema updates (see MigrationManager#maybeScheduleSchemaPull)
    update_schema_version_and_announce(proxy).get();// Ensure we know our own actual Schema UUID in preparation for updates
    get_storage_service().invoke_on_all([] (auto& ss) {
        ss.register_features();
    }).get();
#if 0
    if (!MessagingService.instance().isListening())
        MessagingService.instance().listen(FBUtilities.getLocalAddress());
    LoadBroadcaster.instance.startBroadcasting();

    HintedHandOffManager.instance.start();
    BatchlogManager.instance.start();
#endif
}

void storage_service::register_features() {
    _range_tombstones_feature = gms::feature(RANGE_TOMBSTONES_FEATURE);
    _large_partitions_feature = gms::feature(LARGE_PARTITIONS_FEATURE);
    _counters_feature = gms::feature(COUNTERS_FEATURE);
    _digest_multipartition_read_feature = gms::feature(DIGEST_MULTIPARTITION_READ_FEATURE);
    _correct_counter_order_feature = gms::feature(CORRECT_COUNTER_ORDER_FEATURE);
    _schema_tables_v3 = gms::feature(SCHEMA_TABLES_V3);
    _correct_non_compound_range_tombstones = gms::feature(CORRECT_NON_COMPOUND_RANGE_TOMBSTONES);
    _write_failure_reply_feature = gms::feature(WRITE_FAILURE_REPLY_FEATURE);
<<<<<<< HEAD
    _xxhash_feature = gms::feature(XXHASH_FEATURE);
    _roles_feature = gms::feature(ROLES_FEATURE);
=======
    _la_sstable_feature = gms::feature(LA_SSTABLE_FEATURE);
>>>>>>> 4d703f9c

    if (_db.local().get_config().experimental()) {
        _materialized_views_feature = gms::feature(MATERIALIZED_VIEWS_FEATURE);
        _indexes_feature = gms::feature(INDEXES_FEATURE);
    }
}

// Runs inside seastar::async context
void storage_service::join_token_ring(int delay) {
    // This function only gets called on shard 0, but we want to set _joined
    // on all shards, so this variable can be later read locally.
    get_storage_service().invoke_on_all([] (auto&& ss) {
        ss._joined = true;
    }).get();
    // We bootstrap if we haven't successfully bootstrapped before, as long as we are not a seed.
    // If we are a seed, or if the user manually sets auto_bootstrap to false,
    // we'll skip streaming data from other nodes and jump directly into the ring.
    //
    // The seed check allows us to skip the RING_DELAY sleep for the single-node cluster case,
    // which is useful for both new users and testing.
    //
    // We attempted to replace this with a schema-presence check, but you need a meaningful sleep
    // to get schema info from gossip which defeats the purpose.  See CASSANDRA-4427 for the gory details.
    std::unordered_set<inet_address> current;
    slogger.debug("Bootstrap variables: {} {} {} {}",
                 is_auto_bootstrap(),
                 db::system_keyspace::bootstrap_in_progress(),
                 db::system_keyspace::bootstrap_complete(),
                 get_seeds().count(get_broadcast_address()));
    if (is_auto_bootstrap() && !db::system_keyspace::bootstrap_complete() && get_seeds().count(get_broadcast_address())) {
        slogger.info("This node will not auto bootstrap because it is configured to be a seed node.");
    }
    if (should_bootstrap()) {
        if (db::system_keyspace::bootstrap_in_progress()) {
            slogger.warn("Detected previous bootstrap failure; retrying");
        } else {
            db::system_keyspace::set_bootstrap_state(db::system_keyspace::bootstrap_state::IN_PROGRESS).get();
        }
        set_mode(mode::JOINING, "waiting for ring information", true);
        // first sleep the delay to make sure we see all our peers
        for (int i = 0; i < delay; i += 1000) {
            // if we see schema, we can proceed to the next check directly
            if (_db.local().get_version() != database::empty_version) {
                slogger.debug("got schema: {}", _db.local().get_version());
                break;
            }
            sleep(std::chrono::seconds(1)).get();
        }
        // if our schema hasn't matched yet, keep sleeping until it does
        // (post CASSANDRA-1391 we don't expect this to be necessary very often, but it doesn't hurt to be careful)
        while (!get_local_migration_manager().is_ready_for_bootstrap()) {
            set_mode(mode::JOINING, "waiting for schema information to complete", true);
            sleep(std::chrono::seconds(1)).get();
        }
        set_mode(mode::JOINING, "schema complete, ready to bootstrap", true);
        set_mode(mode::JOINING, "waiting for pending range calculation", true);
        update_pending_ranges().get();
        set_mode(mode::JOINING, "calculation complete, ready to bootstrap", true);
        slogger.debug("... got ring + schema info");

        auto t = gms::gossiper::clk::now();
        while (get_property_rangemovement() &&
            (!_token_metadata.get_bootstrap_tokens().empty() ||
             !_token_metadata.get_leaving_endpoints().empty() ||
             !_token_metadata.get_moving_endpoints().empty())) {
            auto elapsed = std::chrono::duration_cast<std::chrono::seconds>(gms::gossiper::clk::now() - t).count();
            slogger.info("Checking bootstrapping/leaving/moving nodes: tokens {}, leaving {}, moving {}, sleep 1 second and check again ({} seconds elapsed)",
                _token_metadata.get_bootstrap_tokens().size(),
                _token_metadata.get_leaving_endpoints().size(),
                _token_metadata.get_moving_endpoints().size(),
                elapsed);

            sleep(std::chrono::seconds(1)).get();

            if (gms::gossiper::clk::now() > t + std::chrono::seconds(60)) {
                throw std::runtime_error("Other bootstrapping/leaving/moving nodes detected, cannot bootstrap while consistent_rangemovement is true");
            }

            // Check the schema and pending range again
            while (!get_local_migration_manager().is_ready_for_bootstrap()) {
                set_mode(mode::JOINING, "waiting for schema information to complete", true);
                sleep(std::chrono::seconds(1)).get();
            }
            update_pending_ranges().get();
        }
        slogger.info("Checking bootstrapping/leaving/moving nodes: ok");

        if (!db().local().is_replacing()) {
            if (_token_metadata.is_member(get_broadcast_address())) {
                throw std::runtime_error("This node is already a member of the token ring; bootstrap aborted. (If replacing a dead node, remove the old one from the ring first.)");
            }
            set_mode(mode::JOINING, "getting bootstrap token", true);
            _bootstrap_tokens = boot_strapper::get_bootstrap_tokens(_token_metadata, _db.local());
        } else {
            auto replace_addr = db().local().get_replace_address();
            if (replace_addr && *replace_addr != get_broadcast_address()) {
                // Sleep additionally to make sure that the server actually is not alive
                // and giving it more time to gossip if alive.
                sleep(service::load_broadcaster::BROADCAST_INTERVAL).get();

                // check for operator errors...
                for (auto token : _bootstrap_tokens) {
                    auto existing = _token_metadata.get_endpoint(token);
                    if (existing) {
                        auto& gossiper = gms::get_local_gossiper();
                        auto* eps = gossiper.get_endpoint_state_for_endpoint_ptr(*existing);
                        if (eps && eps->get_update_timestamp() > gms::gossiper::clk::now() - std::chrono::milliseconds(delay)) {
                            throw std::runtime_error("Cannot replace a live node...");
                        }
                        current.insert(*existing);
                    } else {
                        throw std::runtime_error(sprint("Cannot replace token %s which does not exist!", token));
                    }
                }
            } else {
                sleep(get_ring_delay()).get();
            }
            std::stringstream ss;
            ss << _bootstrap_tokens;
            set_mode(mode::JOINING, sprint("Replacing a node with token(s): %s", ss.str()), true);
        }
        bootstrap(_bootstrap_tokens);
        // bootstrap will block until finished
        if (_is_bootstrap_mode) {
            auto err = sprint("We are not supposed in bootstrap mode any more");
            slogger.warn("{}", err);
            throw std::runtime_error(err);
        }
    } else {
        size_t num_tokens = _db.local().get_config().num_tokens();
        _bootstrap_tokens = db::system_keyspace::get_saved_tokens().get0();
        if (_bootstrap_tokens.empty()) {
            auto initial_tokens = _db.local().get_initial_tokens();
            if (initial_tokens.size() < 1) {
                _bootstrap_tokens = boot_strapper::get_random_tokens(_token_metadata, num_tokens);
                if (num_tokens == 1) {
                    slogger.warn("Generated random token {}. Random tokens will result in an unbalanced ring; see http://wiki.apache.org/cassandra/Operations", _bootstrap_tokens);
                } else {
                    slogger.info("Generated random tokens. tokens are {}", _bootstrap_tokens);
                }
            } else {
                for (auto token_string : initial_tokens) {
                    auto token = dht::global_partitioner().from_sstring(token_string);
                    _bootstrap_tokens.insert(token);
                }
                slogger.info("Saved tokens not found. Using configuration value: {}", _bootstrap_tokens);
            }
        } else {
            if (_bootstrap_tokens.size() != num_tokens) {
                throw std::runtime_error(sprint("Cannot change the number of tokens from %ld to %ld", _bootstrap_tokens.size(), num_tokens));
            } else {
                slogger.info("Using saved tokens {}", _bootstrap_tokens);
            }
        }
    }
#if 0
    // if we don't have system_traces keyspace at this point, then create it manually
    if (Schema.instance.getKSMetaData(TraceKeyspace.NAME) == null)
        MigrationManager.announceNewKeyspace(TraceKeyspace.definition(), 0, false);
#endif

    if (!_is_survey_mode) {
        // start participating in the ring.
        db::system_keyspace::set_bootstrap_state(db::system_keyspace::bootstrap_state::COMPLETED).get();
        set_tokens(_bootstrap_tokens);
        // remove the existing info about the replaced node.
        if (!current.empty()) {
            auto& gossiper = gms::get_local_gossiper();
            for (auto existing : current) {
                gossiper.replaced_endpoint(existing);
            }
        }
        if (_token_metadata.sorted_tokens().empty()) {
            auto err = sprint("join_token_ring: Sorted token in token_metadata is empty");
            slogger.error("{}", err);
            throw std::runtime_error(err);
        }

        _auth_service.start(
                auth::permissions_cache_config::from_db_config(_db.local().get_config()),
                std::ref(cql3::get_query_processor()),
                std::ref(service::get_migration_manager()),
                auth::service_config::from_db_config(_db.local().get_config())).get();

        _auth_service.invoke_on_all(&auth::service::start).get();

        supervisor::notify("starting tracing");
        tracing::tracing::start_tracing().get();
    } else {
        slogger.info("Startup complete, but write survey mode is active, not becoming an active ring member. Use JMX (StorageService->joinRing()) to finalize ring joining.");
    }
}

future<> storage_service::join_ring() {
    return run_with_api_lock(sstring("join_ring"), [] (storage_service& ss) {
        return seastar::async([&ss] {
            if (!ss._joined) {
                slogger.info("Joining ring by operator request");
                ss.join_token_ring(0);
            } else if (ss._is_survey_mode) {
                auto tokens = db::system_keyspace::get_saved_tokens().get0();
                ss.set_tokens(std::move(tokens));
                db::system_keyspace::set_bootstrap_state(db::system_keyspace::bootstrap_state::COMPLETED).get();
                ss._is_survey_mode = false;
                slogger.info("Leaving write survey mode and joining ring at operator request");
                if (ss._token_metadata.sorted_tokens().empty()) {
                    auto err = sprint("join_ring: Sorted token in token_metadata is empty");
                    slogger.error("{}", err);
                    throw std::runtime_error(err);
                }

                ss._auth_service.start(
                        auth::permissions_cache_config::from_db_config(ss._db.local().get_config()),
                        std::ref(cql3::get_query_processor()),
                        std::ref(service::get_migration_manager()),
                        auth::service_config::from_db_config(ss._db.local().get_config())).get();

               ss._auth_service.invoke_on_all(&auth::service::start).get();
            }
        });
    });
}

bool storage_service::is_joined() {
    // Every time we set _joined, we do it on all shards, so we can read its
    // value locally.
    return _joined && !_is_survey_mode;
}

// Runs inside seastar::async context
void storage_service::bootstrap(std::unordered_set<token> tokens) {
    _is_bootstrap_mode = true;
    // DON'T use set_token, that makes us part of the ring locally which is incorrect until we are done bootstrapping
    db::system_keyspace::update_tokens(tokens).get();
    auto& gossiper = gms::get_local_gossiper();
    if (!db().local().is_replacing()) {
        // if not an existing token then bootstrap
        gossiper.add_local_application_state({
            { gms::application_state::TOKENS, value_factory.tokens(tokens) },
            { gms::application_state::STATUS, value_factory.bootstrapping(tokens) },
        }).get();
        set_mode(mode::JOINING, sprint("sleeping %s ms for pending range setup", get_ring_delay().count()), true);
        gossiper.wait_for_range_setup().get();
    } else {
        // Dont set any state for the node which is bootstrapping the existing token...
        _token_metadata.update_normal_tokens(tokens, get_broadcast_address());
        auto replace_addr = db().local().get_replace_address();
        if (replace_addr) {
            slogger.debug("Removing replaced endpoint {} from system.peers", *replace_addr);
            db::system_keyspace::remove_endpoint(*replace_addr).get();
        }
    }
    if (!gossiper.seen_any_seed()) {
         throw std::runtime_error("Unable to contact any seeds!");
    }
    set_mode(mode::JOINING, "Starting to bootstrap...", true);
    dht::boot_strapper bs(_db, get_broadcast_address(), tokens, _token_metadata);
    bs.bootstrap().get(); // handles token update
    slogger.info("Bootstrap completed! for the tokens {}", tokens);
}

sstring
storage_service::get_rpc_address(const inet_address& endpoint) const {
    if (endpoint != get_broadcast_address()) {
        auto* v = gms::get_local_gossiper().get_application_state_ptr(endpoint, gms::application_state::RPC_ADDRESS);
        if (v) {
            return v->value;
        }
    }
    return boost::lexical_cast<std::string>(endpoint);
}

std::unordered_map<dht::token_range, std::vector<inet_address>>
storage_service::get_range_to_address_map(const sstring& keyspace) const {
    return get_range_to_address_map(keyspace, _token_metadata.sorted_tokens());
}

std::unordered_map<dht::token_range, std::vector<inet_address>>
storage_service::get_range_to_address_map_in_local_dc(
        const sstring& keyspace) const {
    std::function<bool(const inet_address&)> filter =  [this](const inet_address& address) {
        return is_local_dc(address);
    };

    auto orig_map = get_range_to_address_map(keyspace, get_tokens_in_local_dc());
    std::unordered_map<dht::token_range, std::vector<inet_address>> filtered_map;
    for (auto entry : orig_map) {
        auto& addresses = filtered_map[entry.first];
        addresses.reserve(entry.second.size());
        std::copy_if(entry.second.begin(), entry.second.end(), std::back_inserter(addresses), filter);
    }

    return filtered_map;
}

std::vector<token>
storage_service::get_tokens_in_local_dc() const {
    std::vector<token> filtered_tokens;
    for (auto token : _token_metadata.sorted_tokens()) {
        auto endpoint = _token_metadata.get_endpoint(token);
        if (is_local_dc(*endpoint))
            filtered_tokens.push_back(token);
    }
    return filtered_tokens;
}

bool
storage_service::is_local_dc(const inet_address& targetHost) const {
    auto remote_dc = locator::i_endpoint_snitch::get_local_snitch_ptr()->get_datacenter(targetHost);
    auto local_dc = locator::i_endpoint_snitch::get_local_snitch_ptr()->get_datacenter(get_broadcast_address());
    return remote_dc == local_dc;
}

std::unordered_map<dht::token_range, std::vector<inet_address>>
storage_service::get_range_to_address_map(const sstring& keyspace,
        const std::vector<token>& sorted_tokens) const {
    // some people just want to get a visual representation of things. Allow null and set it to the first
    // non-system keyspace.
    if (keyspace == "" && _db.local().get_non_system_keyspaces().empty()) {
        throw std::runtime_error("No keyspace provided and no non system kespace exist");
    }
    const sstring& ks = (keyspace == "") ? _db.local().get_non_system_keyspaces()[0] : keyspace;
    return construct_range_to_endpoint_map(ks, get_all_ranges(sorted_tokens));
}

void storage_service::handle_state_bootstrap(inet_address endpoint) {
    slogger.debug("endpoint={} handle_state_bootstrap", endpoint);
    // explicitly check for TOKENS, because a bootstrapping node might be bootstrapping in legacy mode; that is, not using vnodes and no token specified
    auto tokens = get_tokens_for(endpoint);

    slogger.debug("Node {} state bootstrapping, token {}", endpoint, tokens);

    // if this node is present in token metadata, either we have missed intermediate states
    // or the node had crashed. Print warning if needed, clear obsolete stuff and
    // continue.
    if (_token_metadata.is_member(endpoint)) {
        // If isLeaving is false, we have missed both LEAVING and LEFT. However, if
        // isLeaving is true, we have only missed LEFT. Waiting time between completing
        // leave operation and rebootstrapping is relatively short, so the latter is quite
        // common (not enough time for gossip to spread). Therefore we report only the
        // former in the log.
        if (!_token_metadata.is_leaving(endpoint)) {
            slogger.info("Node {} state jump to bootstrap", endpoint);
        }
        _token_metadata.remove_endpoint(endpoint);
    }

    _token_metadata.add_bootstrap_tokens(tokens, endpoint);
    update_pending_ranges().get();

    auto& gossiper = gms::get_local_gossiper();
    if (gossiper.uses_host_id(endpoint)) {
        _token_metadata.update_host_id(gossiper.get_host_id(endpoint), endpoint);
    }
}

void storage_service::handle_state_normal(inet_address endpoint) {
    slogger.debug("endpoint={} handle_state_normal", endpoint);
    auto tokens = get_tokens_for(endpoint);
    auto& gossiper = gms::get_local_gossiper();

    std::unordered_set<token> tokens_to_update_in_metadata;
    std::unordered_set<token> tokens_to_update_in_system_keyspace;
    std::unordered_set<token> local_tokens_to_remove;
    std::unordered_set<inet_address> endpoints_to_remove;

    slogger.debug("Node {} state normal, token {}", endpoint, tokens);

    if (_token_metadata.is_member(endpoint)) {
        slogger.info("Node {} state jump to normal", endpoint);
    }
    update_peer_info(endpoint);

    // Order Matters, TM.updateHostID() should be called before TM.updateNormalToken(), (see CASSANDRA-4300).
    if (gossiper.uses_host_id(endpoint)) {
        auto host_id = gossiper.get_host_id(endpoint);
        auto existing = _token_metadata.get_endpoint_for_host_id(host_id);
        if (db().local().is_replacing() &&
            db().local().get_replace_address() &&
                gossiper.get_endpoint_state_for_endpoint_ptr(db().local().get_replace_address().value())  &&
            (host_id == gossiper.get_host_id(db().local().get_replace_address().value()))) {
            slogger.warn("Not updating token metadata for {} because I am replacing it", endpoint);
        } else {
            if (existing && *existing != endpoint) {
                if (*existing == get_broadcast_address()) {
                    slogger.warn("Not updating host ID {} for {} because it's mine", host_id, endpoint);
                    _token_metadata.remove_endpoint(endpoint);
                    endpoints_to_remove.insert(endpoint);
                } else if (gossiper.compare_endpoint_startup(endpoint, *existing) > 0) {
                    slogger.warn("Host ID collision for {} between {} and {}; {} is the new owner", host_id, *existing, endpoint, endpoint);
                    _token_metadata.remove_endpoint(*existing);
                    endpoints_to_remove.insert(*existing);
                    _token_metadata.update_host_id(host_id, endpoint);
                } else {
                    slogger.warn("Host ID collision for {} between {} and {}; ignored {}", host_id, *existing, endpoint, endpoint);
                    _token_metadata.remove_endpoint(endpoint);
                    endpoints_to_remove.insert(endpoint);
                }
            } else {
                _token_metadata.update_host_id(host_id, endpoint);
            }
        }
    }

    for (auto t : tokens) {
        // we don't want to update if this node is responsible for the token and it has a later startup time than endpoint.
        auto current_owner = _token_metadata.get_endpoint(t);
        if (!current_owner) {
            slogger.debug("handle_state_normal: New node {} at token {}", endpoint, t);
            tokens_to_update_in_metadata.insert(t);
            tokens_to_update_in_system_keyspace.insert(t);
        } else if (endpoint == *current_owner) {
            slogger.debug("handle_state_normal: endpoint={} == current_owner={} token {}", endpoint, *current_owner, t);
            // set state back to normal, since the node may have tried to leave, but failed and is now back up
            tokens_to_update_in_metadata.insert(t);
            tokens_to_update_in_system_keyspace.insert(t);
        } else if (gossiper.compare_endpoint_startup(endpoint, *current_owner) > 0) {
            slogger.debug("handle_state_normal: endpoint={} > current_owner={}, token {}", endpoint, *current_owner, t);
            tokens_to_update_in_metadata.insert(t);
            tokens_to_update_in_system_keyspace.insert(t);
            // currentOwner is no longer current, endpoint is.  Keep track of these moves, because when
            // a host no longer has any tokens, we'll want to remove it.
            std::multimap<inet_address, token> ep_to_token_copy = get_token_metadata().get_endpoint_to_token_map_for_reading();
            auto rg = ep_to_token_copy.equal_range(*current_owner);
            for (auto it = rg.first; it != rg.second; it++) {
                if (it->second == t) {
                    slogger.info("handle_state_normal: remove endpoint={} token={}", *current_owner, t);
                    ep_to_token_copy.erase(it);
                }
            }
            if (ep_to_token_copy.count(*current_owner) < 1) {
                slogger.info("handle_state_normal: endpoints_to_remove endpoint={}", *current_owner);
                endpoints_to_remove.insert(*current_owner);
            }
            slogger.info("handle_state_normal: Nodes {} and {} have the same token {}. {} is the new owner", endpoint, *current_owner, t, endpoint);
        } else {
            slogger.info("handle_state_normal: Nodes {} and {} have the same token {}. Ignoring {}", endpoint, *current_owner, t, endpoint);
        }
    }

    bool is_moving = _token_metadata.is_moving(endpoint); // capture because updateNormalTokens clears moving status

    // Update pending ranges after update of normal tokens immediately to avoid
    // a race where natural endpoint was updated to contain node A, but A was
    // not yet removed from pending endpoints
    _token_metadata.update_normal_tokens(tokens_to_update_in_metadata, endpoint);
    _update_pending_ranges_action.trigger_later().get();

    for (auto ep : endpoints_to_remove) {
        remove_endpoint(ep);
        auto replace_addr = db().local().get_replace_address();
        if (db().local().is_replacing() && replace_addr && *replace_addr == ep) {
            gossiper.replacement_quarantine(ep); // quarantine locally longer than normally; see CASSANDRA-8260
        }
    }
    slogger.debug("handle_state_normal: endpoint={} tokens_to_update_in_system_keyspace = {}", endpoint, tokens_to_update_in_system_keyspace);
    if (!tokens_to_update_in_system_keyspace.empty()) {
        db::system_keyspace::update_tokens(endpoint, tokens_to_update_in_system_keyspace).then_wrapped([endpoint] (auto&& f) {
            try {
                f.get();
            } catch (...) {
                slogger.error("handle_state_normal: fail to update tokens for {}: {}", endpoint, std::current_exception());
            }
            return make_ready_future<>();
        }).get();
    }
    if (!local_tokens_to_remove.empty()) {
        db::system_keyspace::update_local_tokens(std::unordered_set<dht::token>(), local_tokens_to_remove).discard_result().get();
    }

    if (is_moving || _operation_mode == mode::MOVING) {
        _token_metadata.remove_from_moving(endpoint);
        get_storage_service().invoke_on_all([endpoint] (auto&& ss) {
            for (auto&& subscriber : ss._lifecycle_subscribers) {
                try {
                    subscriber->on_move(endpoint);
                } catch (...) {
                    slogger.warn("Move notification failed {}: {}", endpoint, std::current_exception());
                }
            }
        }).get();
    } else {
        get_storage_service().invoke_on_all([endpoint] (auto&& ss) {
            for (auto&& subscriber : ss._lifecycle_subscribers) {
                try {
                    subscriber->on_join_cluster(endpoint);
                } catch (...) {
                    slogger.warn("Join cluster notification failed {}: {}", endpoint, std::current_exception());
                }
            }
        }).get();
    }

    update_pending_ranges().get();
    if (slogger.is_enabled(logging::log_level::debug)) {
        auto ver = _token_metadata.get_ring_version();
        for (auto& x : _token_metadata.get_token_to_endpoint()) {
            slogger.debug("handle_state_normal: token_metadata.ring_version={}, token={} -> endpoint={}", ver, x.first, x.second);
        }
    }
}

void storage_service::handle_state_leaving(inet_address endpoint) {
    slogger.debug("endpoint={} handle_state_leaving", endpoint);

    auto tokens = get_tokens_for(endpoint);

    slogger.debug("Node {} state leaving, tokens {}", endpoint, tokens);

    // If the node is previously unknown or tokens do not match, update tokenmetadata to
    // have this node as 'normal' (it must have been using this token before the
    // leave). This way we'll get pending ranges right.
    if (!_token_metadata.is_member(endpoint)) {
        slogger.info("Node {} state jump to leaving", endpoint);
        _token_metadata.update_normal_tokens(tokens, endpoint);
    } else {
        auto tokens_ = _token_metadata.get_tokens(endpoint);
        std::set<token> tmp(tokens.begin(), tokens.end());
        if (!std::includes(tokens_.begin(), tokens_.end(), tmp.begin(), tmp.end())) {
            slogger.warn("Node {} 'leaving' token mismatch. Long network partition?", endpoint);
            slogger.debug("tokens_={}, tokens={}", tokens_, tmp);
            _token_metadata.update_normal_tokens(tokens, endpoint);
        }
    }

    // at this point the endpoint is certainly a member with this token, so let's proceed
    // normally
    _token_metadata.add_leaving_endpoint(endpoint);
    update_pending_ranges_nowait(endpoint);
}

void storage_service::update_pending_ranges_nowait(inet_address endpoint) {
    update_pending_ranges().handle_exception([endpoint] (std::exception_ptr ep) {
        slogger.info("Failed to update_pending_ranges for node {}: {}", endpoint, ep);
    });
}

void storage_service::handle_state_left(inet_address endpoint, std::vector<sstring> pieces) {
    slogger.debug("endpoint={} handle_state_left", endpoint);
    if (pieces.size() < 2) {
        slogger.warn("Fail to handle_state_left endpoint={} pieces={}", endpoint, pieces);
        return;
    }
    auto tokens = get_tokens_for(endpoint);
    slogger.debug("Node {} state left, tokens {}", endpoint, tokens);
    excise(tokens, endpoint, extract_expire_time(pieces));
}

void storage_service::handle_state_moving(inet_address endpoint, std::vector<sstring> pieces) {
    slogger.debug("endpoint={} handle_state_moving", endpoint);
    if (pieces.size() < 2) {
        slogger.warn("Fail to handle_state_moving endpoint={} pieces={}", endpoint, pieces);
        return;
    }
    auto token = dht::global_partitioner().from_sstring(pieces[1]);
    slogger.debug("Node {} state moving, new token {}", endpoint, token);
    _token_metadata.add_moving_endpoint(token, endpoint);
    update_pending_ranges().get();
}

void storage_service::handle_state_removing(inet_address endpoint, std::vector<sstring> pieces) {
    slogger.debug("endpoint={} handle_state_removing", endpoint);
    if (pieces.empty()) {
        slogger.warn("Fail to handle_state_removing endpoint={} pieces={}", endpoint, pieces);
        return;
    }
    if (endpoint == get_broadcast_address()) {
        slogger.info("Received removenode gossip about myself. Is this node rejoining after an explicit removenode?");
        try {
            drain().get();
        } catch (...) {
            slogger.error("Fail to drain: {}", std::current_exception());
            throw;
        }
        return;
    }
    if (_token_metadata.is_member(endpoint)) {
        auto state = pieces[0];
        auto remove_tokens = _token_metadata.get_tokens(endpoint);
        if (sstring(gms::versioned_value::REMOVED_TOKEN) == state) {
            std::unordered_set<token> tmp(remove_tokens.begin(), remove_tokens.end());
            excise(std::move(tmp), endpoint, extract_expire_time(pieces));
        } else if (sstring(gms::versioned_value::REMOVING_TOKEN) == state) {
            auto& gossiper = gms::get_local_gossiper();
            slogger.debug("Tokens {} removed manually (endpoint was {})", remove_tokens, endpoint);
            // Note that the endpoint is being removed
            _token_metadata.add_leaving_endpoint(endpoint);
            update_pending_ranges().get();
            // find the endpoint coordinating this removal that we need to notify when we're done
            auto* value = gossiper.get_application_state_ptr(endpoint, application_state::REMOVAL_COORDINATOR);
            if (!value) {
                auto err = sprint("Can not find application_state for endpoint=%s", endpoint);
                slogger.warn("{}", err);
                throw std::runtime_error(err);
            }
            std::vector<sstring> coordinator;
            boost::split(coordinator, value->value, boost::is_any_of(sstring(versioned_value::DELIMITER_STR)));
            if (coordinator.size() != 2) {
                auto err = sprint("Can not split REMOVAL_COORDINATOR for endpoint=%s, value=%s", endpoint, value->value);
                slogger.warn("{}", err);
                throw std::runtime_error(err);
            }
            UUID host_id(coordinator[1]);
            // grab any data we are now responsible for and notify responsible node
            auto ep = _token_metadata.get_endpoint_for_host_id(host_id);
            if (!ep) {
                auto err = sprint("Can not find host_id=%s", host_id);
                slogger.warn("{}", err);
                throw std::runtime_error(err);
            }
            // Kick off streaming commands. No need to wait for
            // restore_replica_count to complete which can take a long time,
            // since when it completes, this node will send notification to
            // tell the removal_coordinator with IP address notify_endpoint
            // that the restore process is finished on this node. This node
            // will be removed from _replicating_nodes on the
            // removal_coordinator.
            auto notify_endpoint = ep.value();
            restore_replica_count(endpoint, notify_endpoint).handle_exception([endpoint, notify_endpoint] (auto ep) {
                slogger.info("Failed to restore_replica_count for node {}, notify_endpoint={} : {}", endpoint, notify_endpoint, ep);
            });
        }
    } else { // now that the gossiper has told us about this nonexistent member, notify the gossiper to remove it
        if (sstring(gms::versioned_value::REMOVED_TOKEN) == pieces[0]) {
            add_expire_time_if_found(endpoint, extract_expire_time(pieces));
        }
        remove_endpoint(endpoint);
    }
}

void storage_service::on_join(gms::inet_address endpoint, gms::endpoint_state ep_state) {
    slogger.debug("endpoint={} on_join", endpoint);
    for (const auto& e : ep_state.get_application_state_map()) {
        on_change(endpoint, e.first, e.second);
    }
    get_local_migration_manager().schedule_schema_pull(endpoint, ep_state).handle_exception([endpoint] (auto ep) {
        slogger.warn("Fail to pull schema from {}: {}", endpoint, ep);
    });
}

void storage_service::on_alive(gms::inet_address endpoint, gms::endpoint_state state) {
    slogger.debug("endpoint={} on_alive", endpoint);
    get_local_migration_manager().schedule_schema_pull(endpoint, state).handle_exception([endpoint] (auto ep) {
        slogger.warn("Fail to pull schema from {}: {}", endpoint, ep);
    });
    if (_token_metadata.is_member(endpoint)) {
#if 0
        HintedHandOffManager.instance.scheduleHintDelivery(endpoint, true);
#endif
        get_storage_service().invoke_on_all([endpoint] (auto&& ss) {
            for (auto&& subscriber : ss._lifecycle_subscribers) {
                try {
                    subscriber->on_up(endpoint);
                } catch (...) {
                    slogger.warn("Up notification failed {}: {}", endpoint, std::current_exception());
                }
            }
        }).get();
    }
}

void storage_service::before_change(gms::inet_address endpoint, gms::endpoint_state current_state, gms::application_state new_state_key, const gms::versioned_value& new_value) {
    slogger.debug("endpoint={} before_change: new app_state={}, new versioned_value={}", endpoint, new_state_key, new_value);
}

void storage_service::on_change(inet_address endpoint, application_state state, const versioned_value& value) {
    slogger.debug("endpoint={} on_change:     app_state={}, versioned_value={}", endpoint, state, value);
    if (state == application_state::STATUS) {
        std::vector<sstring> pieces;
        boost::split(pieces, value.value, boost::is_any_of(sstring(versioned_value::DELIMITER_STR)));
        if (pieces.empty()) {
            slogger.warn("Fail to split status in on_change: endpoint={}, app_state={}, value={}", endpoint, state, value);
            return;
        }
        sstring move_name = pieces[0];
        if (move_name == sstring(versioned_value::STATUS_BOOTSTRAPPING)) {
            handle_state_bootstrap(endpoint);
        } else if (move_name == sstring(versioned_value::STATUS_NORMAL) ||
                   move_name == sstring(versioned_value::SHUTDOWN)) {
            handle_state_normal(endpoint);
        } else if (move_name == sstring(versioned_value::REMOVING_TOKEN) ||
                   move_name == sstring(versioned_value::REMOVED_TOKEN)) {
            handle_state_removing(endpoint, pieces);
        } else if (move_name == sstring(versioned_value::STATUS_LEAVING)) {
            handle_state_leaving(endpoint);
        } else if (move_name == sstring(versioned_value::STATUS_LEFT)) {
            handle_state_left(endpoint, pieces);
        } else if (move_name == sstring(versioned_value::STATUS_MOVING)) {
            handle_state_moving(endpoint, pieces);
        } else {
            return; // did nothing.
        }
        // we have (most likely) modified token metadata
        replicate_to_all_cores().get();
    } else {
        auto& gossiper = gms::get_local_gossiper();
        auto* ep_state = gossiper.get_endpoint_state_for_endpoint_ptr(endpoint);
        if (!ep_state || gossiper.is_dead_state(*ep_state)) {
            slogger.debug("Ignoring state change for dead or unknown endpoint: {}", endpoint);
            return;
        }
        if (get_token_metadata().is_member(endpoint)) {
            do_update_system_peers_table(endpoint, state, value);
            if (state == application_state::SCHEMA) {
                get_local_migration_manager().schedule_schema_pull(endpoint, *ep_state).handle_exception([endpoint] (auto ep) {
                    slogger.warn("Failed to pull schema from {}: {}", endpoint, ep);
                });
            }
        }
    }
}


void storage_service::on_remove(gms::inet_address endpoint) {
    slogger.debug("endpoint={} on_remove", endpoint);
    _token_metadata.remove_endpoint(endpoint);
    update_pending_ranges().get();
}

void storage_service::on_dead(gms::inet_address endpoint, gms::endpoint_state state) {
    slogger.debug("endpoint={} on_dead", endpoint);
    get_storage_service().invoke_on_all([endpoint] (auto&& ss) {
        netw::get_local_messaging_service().remove_rpc_client(netw::msg_addr{endpoint, 0});
        for (auto&& subscriber : ss._lifecycle_subscribers) {
            try {
                subscriber->on_down(endpoint);
            } catch (...) {
                slogger.warn("Down notification failed {}: {}", endpoint, std::current_exception());
            }
        }
    }).get();
}

void storage_service::on_restart(gms::inet_address endpoint, gms::endpoint_state state) {
    slogger.debug("endpoint={} on_restart", endpoint);
    // If we have restarted before the node was even marked down, we need to reset the connection pool
    if (state.is_alive()) {
        on_dead(endpoint, state);
    }
}

// Runs inside seastar::async context
template <typename T>
static void update_table(gms::inet_address endpoint, sstring col, T value) {
    db::system_keyspace::update_peer_info(endpoint, col, value).then_wrapped([col, endpoint] (auto&& f) {
        try {
            f.get();
        } catch (...) {
            slogger.error("fail to update {} for {}: {}", col, endpoint, std::current_exception());
        }
        return make_ready_future<>();
    }).get();
}

// Runs inside seastar::async context
void storage_service::do_update_system_peers_table(gms::inet_address endpoint, const application_state& state, const versioned_value& value) {
    slogger.debug("Update system.peers table: endpoint={}, app_state={}, versioned_value={}", endpoint, state, value);
    if (state == application_state::RELEASE_VERSION) {
        update_table(endpoint, "release_version", value.value);
    } else if (state == application_state::DC) {
        update_table(endpoint, "data_center", value.value);
    } else if (state == application_state::RACK) {
        update_table(endpoint, "rack", value.value);
    } else if (state == application_state::RPC_ADDRESS) {
        auto col = sstring("rpc_address");
        inet_address ep;
        try {
            ep = gms::inet_address(value.value);
        } catch (...) {
            slogger.error("fail to update {} for {}: invalid rcpaddr {}", col, endpoint, value.value);
            return;
        }
        update_table(endpoint, col, ep.addr());
    } else if (state == application_state::SCHEMA) {
        update_table(endpoint, "schema_version", utils::UUID(value.value));
    } else if (state == application_state::HOST_ID) {
        update_table(endpoint, "host_id", utils::UUID(value.value));
    } else if (state == application_state::SUPPORTED_FEATURES) {
        update_table(endpoint, "supported_features", value.value);
    }
}

// Runs inside seastar::async context
void storage_service::update_peer_info(gms::inet_address endpoint) {
    using namespace gms;
    auto& gossiper = gms::get_local_gossiper();
    auto* ep_state = gossiper.get_endpoint_state_for_endpoint_ptr(endpoint);
    if (!ep_state) {
        return;
    }
    for (auto& entry : ep_state->get_application_state_map()) {
        auto& app_state = entry.first;
        auto& value = entry.second;
        do_update_system_peers_table(endpoint, app_state, value);
    }
}

sstring storage_service::get_application_state_value(inet_address endpoint, application_state appstate) {
    auto v = gms::get_local_gossiper().get_application_state_ptr(endpoint, appstate);
    if (!v) {
        return {};
    }
    return v->value;
}

std::unordered_set<locator::token> storage_service::get_tokens_for(inet_address endpoint) {
    auto tokens_string = get_application_state_value(endpoint, application_state::TOKENS);
    slogger.trace("endpoint={}, tokens_string={}", endpoint, tokens_string);
    if (tokens_string.size() == 0) {
        return {}; // boost::split produces one element for emty string
    }
    std::vector<sstring> tokens;
    std::unordered_set<token> ret;
    boost::split(tokens, tokens_string, boost::is_any_of(";"));
    for (auto str : tokens) {
        auto t = dht::global_partitioner().from_sstring(str);
        slogger.trace("endpoint={}, token_str={} token={}", endpoint, str, t);
        ret.emplace(std::move(t));
    }
    return ret;
}

// Runs inside seastar::async context
void storage_service::set_tokens(std::unordered_set<token> tokens) {
    slogger.debug("Setting tokens to {}", tokens);
    db::system_keyspace::update_tokens(tokens).get();
    auto local_tokens = get_local_tokens().get0();
    _token_metadata.update_normal_tokens(tokens, get_broadcast_address());
    replicate_to_all_cores().get();
    set_gossip_tokens(local_tokens);
    set_mode(mode::NORMAL, "node is now in normal status", true);
}

void storage_service::set_gossip_tokens(const std::unordered_set<dht::token>& local_tokens) {
    auto& gossiper = gms::get_local_gossiper();
    gossiper.add_local_application_state({
        { gms::application_state::TOKENS, value_factory.tokens(local_tokens) },
        { gms::application_state::STATUS, value_factory.normal(local_tokens) }
    }).get();
}

void storage_service::register_subscriber(endpoint_lifecycle_subscriber* subscriber)
{
    _lifecycle_subscribers.emplace_back(subscriber);
}

void storage_service::unregister_subscriber(endpoint_lifecycle_subscriber* subscriber)
{
    _lifecycle_subscribers.erase(std::remove(_lifecycle_subscribers.begin(), _lifecycle_subscribers.end(), subscriber), _lifecycle_subscribers.end());
}

static stdx::optional<future<>> drain_in_progress;

future<> storage_service::stop_transport() {
    return run_with_no_api_lock([] (storage_service& ss) {
        return seastar::async([&ss] {
            slogger.info("Stop transport: starts");

            gms::stop_gossiping().get();
            slogger.info("Stop transport: stop_gossiping done");

            ss.shutdown_client_servers().get();
            slogger.info("Stop transport: shutdown rpc and cql server done");

            ss.do_stop_ms().get();
            slogger.info("Stop transport: shutdown messaging_service done");

            ss.do_stop_stream_manager().get();
            slogger.info("Stop transport: shutdown stream_manager done");

            ss._auth_service.stop().get();
            slogger.info("Stop transport: auth shutdown");

            slogger.info("Stop transport: done");
        });
    });
}

future<> storage_service::drain_on_shutdown() {
    return run_with_no_api_lock([] (storage_service& ss) {
        if (drain_in_progress) {
            return std::move(*drain_in_progress);
        }
        return seastar::async([&ss] {
            slogger.info("Drain on shutdown: starts");

            ss.stop_transport().get();
            slogger.info("Drain on shutdown: stop_transport done");

            tracing::tracing::tracing_instance().invoke_on_all([] (auto& tr) {
                return tr.shutdown();
            }).get();

            tracing::tracing::tracing_instance().stop().get();
            slogger.info("Drain on shutdown: tracing is stopped");

            get_storage_proxy().invoke_on_all([] (storage_proxy& local_proxy) {
                return local_proxy.stop_hints_manager();
            }).get();
            slogger.info("Drain on shutdown: hints manager is stopped");

            ss.flush_column_families();
            slogger.info("Drain on shutdown: flush column_families done");

            ss.db().invoke_on_all([] (auto& db) {
                return db.commitlog()->shutdown();
            }).get();
            slogger.info("Drain on shutdown: shutdown commitlog done");

            // NOTE: We currently don't destroy migration_manager nor
            // storage_service in scylla, so when we reach here
            // migration_manager should to be still alive. Be careful, when
            // scylla starts to destroy migration_manager in the shutdown
            // process.
            service::get_local_migration_manager().unregister_listener(&ss);

            slogger.info("Drain on shutdown: done");
        });
    });
#if 0
        // daemon threads, like our executors', continue to run while shutdown hooks are invoked
        drainOnShutdown = new Thread(new WrappedRunnable()
        {
            @Override
            public void runMayThrow() throws InterruptedException
            {
                ExecutorService counterMutationStage = StageManager.getStage(Stage.COUNTER_MUTATION);
                ExecutorService mutationStage = StageManager.getStage(Stage.MUTATION);
                if (mutationStage.isShutdown() && counterMutationStage.isShutdown())
                    return; // drained already

                if (daemon != null)
                    shutdownClientServers();
                ScheduledExecutors.optionalTasks.shutdown();
                Gossiper.instance.stop();

                // In-progress writes originating here could generate hints to be written, so shut down MessagingService
                // before mutation stage, so we can get all the hints saved before shutting down
                MessagingService.instance().shutdown();
                counterMutationStage.shutdown();
                mutationStage.shutdown();
                counterMutationStage.awaitTermination(3600, TimeUnit.SECONDS);
                mutationStage.awaitTermination(3600, TimeUnit.SECONDS);
                StorageProxy.instance.verifyNoHintsInProgress();

                List<Future<?>> flushes = new ArrayList<>();
                for (Keyspace keyspace : Keyspace.all())
                {
                    KSMetaData ksm = Schema.instance.getKSMetaData(keyspace.getName());
                    if (!ksm.durableWrites)
                    {
                        for (ColumnFamilyStore cfs : keyspace.getColumnFamilyStores())
                            flushes.add(cfs.forceFlush());
                    }
                }
                try
                {
                    FBUtilities.waitOnFutures(flushes);
                }
                catch (Throwable t)
                {
                    JVMStabilityInspector.inspectThrowable(t);
                    // don't let this stop us from shutting down the commitlog and other thread pools
                    slogger.warn("Caught exception while waiting for memtable flushes during shutdown hook", t);
                }

                CommitLog.instance.shutdownBlocking();

                // wait for miscellaneous tasks like sstable and commitlog segment deletion
                ScheduledExecutors.nonPeriodicTasks.shutdown();
                if (!ScheduledExecutors.nonPeriodicTasks.awaitTermination(1, TimeUnit.MINUTES))
                    slogger.warn("Miscellaneous task executor still busy after one minute; proceeding with shutdown");
            }
        }, "StorageServiceShutdownHook");
        Runtime.getRuntime().addShutdownHook(drainOnShutdown);
#endif
}

future<> storage_service::init_messaging_service_part() {
    return get_storage_service().invoke_on_all(&service::storage_service::init_messaging_service);
}

future<> storage_service::init_server(int delay, bind_messaging_port do_bind) {
    return seastar::async([this, delay, do_bind] {
        auto& gossiper = gms::get_local_gossiper();
#if 0
        slogger.info("Cassandra version: {}", FBUtilities.getReleaseVersionString());
        slogger.info("Thrift API version: {}", cassandraConstants.VERSION);
        slogger.info("CQL supported versions: {} (default: {})", StringUtils.join(ClientState.getCQLSupportedVersion(), ","), ClientState.DEFAULT_CQL_VERSION);
#endif
        _initialized = true;

        // Register storage_service to migration_manager so we can update
        // pending ranges when keyspace is chagned
        service::get_local_migration_manager().register_listener(this);
#if 0
        try
        {
            // Ensure StorageProxy is initialized on start-up; see CASSANDRA-3797.
            Class.forName("org.apache.cassandra.service.StorageProxy");
            // also IndexSummaryManager, which is otherwise unreferenced
            Class.forName("org.apache.cassandra.io.sstable.IndexSummaryManager");
        }
        catch (ClassNotFoundException e)
        {
            throw new AssertionError(e);
        }
#endif

        std::vector<inet_address> loaded_endpoints;
        if (get_property_load_ring_state()) {
            slogger.info("Loading persisted ring state");
            auto loaded_tokens = db::system_keyspace::load_tokens().get0();
            auto loaded_host_ids = db::system_keyspace::load_host_ids().get0();

            for (auto& x : loaded_tokens) {
                slogger.debug("Loaded tokens: endpoint={}, tokens={}", x.first, x.second);
            }

            for (auto& x : loaded_host_ids) {
                slogger.debug("Loaded host_id: endpoint={}, uuid={}", x.first, x.second);
            }

            for (auto x : loaded_tokens) {
                auto ep = x.first;
                auto tokens = x.second;
                if (ep == get_broadcast_address()) {
                    // entry has been mistakenly added, delete it
                    db::system_keyspace::remove_endpoint(ep).get();
                } else {
                    _token_metadata.update_normal_tokens(tokens, ep);
                    if (loaded_host_ids.count(ep)) {
                        _token_metadata.update_host_id(loaded_host_ids.at(ep), ep);
                    }
                    loaded_endpoints.push_back(ep);
                    gossiper.add_saved_endpoint(ep);
                }
            }
        }

        prepare_to_join(std::move(loaded_endpoints), do_bind);
#if 0
        // Has to be called after the host id has potentially changed in prepareToJoin().
        for (ColumnFamilyStore cfs : ColumnFamilyStore.all())
            if (cfs.metadata.isCounter())
                cfs.initCounterCache();
#endif

        if (get_property_join_ring()) {
            join_token_ring(delay);
        } else {
            auto tokens = db::system_keyspace::get_saved_tokens().get0();
            if (!tokens.empty()) {
                _token_metadata.update_normal_tokens(tokens, get_broadcast_address());
                // order is important here, the gossiper can fire in between adding these two states.  It's ok to send TOKENS without STATUS, but *not* vice versa.
                gossiper.add_local_application_state({
                    { gms::application_state::TOKENS, value_factory.tokens(tokens) },
                    { gms::application_state::STATUS, value_factory.hibernate(true) }
                }).get();
            }
            slogger.info("Not joining ring as requested. Use JMX (StorageService->joinRing()) to initiate ring joining");
        }

        if (_db.local().get_config().enable_sstable_data_integrity_check()) {
            slogger.info0("SSTable data integrity checker is enabled.");
        } else {
            slogger.info0("SSTable data integrity checker is disabled.");
        }
    });
}

// Serialized
future<> storage_service::replicate_tm_only() {
    _shadow_token_metadata = _token_metadata;

    return get_storage_service().invoke_on_all([this](storage_service& local_ss){
        if (engine().cpu_id() != 0) {
            local_ss._token_metadata = _shadow_token_metadata;
        }
    });
}

future<> storage_service::replicate_to_all_cores() {
    // sanity checks: this function is supposed to be run on shard 0 only and
    // when gossiper has already been initialized.
    if (engine().cpu_id() != 0) {
        auto err = sprint("replicate_to_all_cores is not ran on cpu zero");
        slogger.warn("{}", err);
        throw std::runtime_error(err);
    }

    return _replicate_action.trigger_later().then([self = shared_from_this()] {});
}

future<> storage_service::do_replicate_to_all_cores() {
    return replicate_tm_only().handle_exception([] (auto e) {
        slogger.error("Fail to replicate _token_metadata: {}", e);
    });
}

future<> storage_service::gossip_snitch_info() {
    auto& snitch = locator::i_endpoint_snitch::get_local_snitch_ptr();
    auto addr = get_broadcast_address();
    auto dc = snitch->get_datacenter(addr);
    auto rack = snitch->get_rack(addr);
    auto& gossiper = gms::get_local_gossiper();
    return gossiper.add_local_application_state({
        { gms::application_state::DC, value_factory.datacenter(dc) },
        { gms::application_state::RACK, value_factory.rack(rack) }
    });
}

future<> storage_service::stop() {
    uninit_messaging_service();
    return make_ready_future<>();
}

future<> storage_service::check_for_endpoint_collision() {
    slogger.debug("Starting shadow gossip round to check for endpoint collision");
#if 0
    if (!MessagingService.instance().isListening())
        MessagingService.instance().listen(FBUtilities.getLocalAddress());
#endif
    return seastar::async([this] {
        auto& gossiper = gms::get_local_gossiper();
        auto t = gms::gossiper::clk::now();
        bool found_bootstrapping_node = false;
        do {
            slogger.info("Checking remote features with gossip");
            gossiper.do_shadow_round().get();
            gossiper.check_knows_remote_features(get_config_supported_features());
            auto addr = get_broadcast_address();
            if (!gossiper.is_safe_for_bootstrap(addr)) {
                throw std::runtime_error(sprint("A node with address %s already exists, cancelling join. "
                    "Use replace_address if you want to replace this node.", addr));
            }
            if (dht::range_streamer::use_strict_consistency()) {
                found_bootstrapping_node = false;
                for (auto& x : gossiper.get_endpoint_states()) {
                    auto state = gossiper.get_gossip_status(x.second);
                    if (state.empty()) {
                        continue;
                    }
                    auto addr = x.first;
                    slogger.debug("Checking bootstrapping/leaving/moving nodes: node={}, status={} (check_for_endpoint_collision)", addr, state);
                    if (state == sstring(versioned_value::STATUS_BOOTSTRAPPING) ||
                        state == sstring(versioned_value::STATUS_LEAVING) ||
                        state == sstring(versioned_value::STATUS_MOVING)) {
                        if (gms::gossiper::clk::now() > t + std::chrono::seconds(60)) {
                            throw std::runtime_error("Other bootstrapping/leaving/moving nodes detected, cannot bootstrap while consistent_rangemovement is true (check_for_endpoint_collision)");
                        } else {
                            gossiper.goto_shadow_round();
                            gossiper.reset_endpoint_state_map();
                            found_bootstrapping_node = true;
                            auto elapsed = std::chrono::duration_cast<std::chrono::seconds>(gms::gossiper::clk::now() - t).count();
                            slogger.info("Checking bootstrapping/leaving/moving nodes: node={}, status={}, sleep 1 second and check again ({} seconds elapsed) (check_for_endpoint_collision)", addr, state, elapsed);
                            sleep(std::chrono::seconds(1)).get();
                            break;
                        }
                    }
                }
            }
        } while (found_bootstrapping_node);
        slogger.info("Checking bootstrapping/leaving/moving nodes: ok (check_for_endpoint_collision)");
        gossiper.reset_endpoint_state_map();
    });
}

// Runs inside seastar::async context
void storage_service::remove_endpoint(inet_address endpoint) {
    auto& gossiper = gms::get_local_gossiper();
    gossiper.remove_endpoint(endpoint);
    db::system_keyspace::remove_endpoint(endpoint).then_wrapped([endpoint] (auto&& f) {
        try {
            f.get();
        } catch (...) {
            slogger.error("fail to remove endpoint={}: {}", endpoint, std::current_exception());
        }
        return make_ready_future<>();
    }).get();
}

future<std::unordered_set<token>> storage_service::prepare_replacement_info() {
    if (!db().local().get_replace_address()) {
        throw std::runtime_error(sprint("replace_address is empty"));
    }
    auto replace_address = db().local().get_replace_address().value();
    slogger.info("Gathering node replacement information for {}", replace_address);

    // if (!MessagingService.instance().isListening())
    //     MessagingService.instance().listen(FBUtilities.getLocalAddress());
    auto seeds = gms::get_local_gossiper().get_seeds();
    if (seeds.size() == 1 && seeds.count(replace_address)) {
        throw std::runtime_error(sprint("Cannot replace_address %s because no seed node is up", replace_address));
    }

    // make magic happen
    slogger.info("Checking remote features with gossip");
    return gms::get_local_gossiper().do_shadow_round().then([this, replace_address] {
        auto& gossiper = gms::get_local_gossiper();
        gossiper.check_knows_remote_features(get_config_supported_features());
        // now that we've gossiped at least once, we should be able to find the node we're replacing
        auto* state = gossiper.get_endpoint_state_for_endpoint_ptr(replace_address);
        if (!state) {
            throw std::runtime_error(sprint("Cannot replace_address %s because it doesn't exist in gossip", replace_address));
        }
        auto host_id = gossiper.get_host_id(replace_address);
        auto* value = state->get_application_state_ptr(application_state::TOKENS);
        if (!value) {
            throw std::runtime_error(sprint("Could not find tokens for %s to replace", replace_address));
        }
        auto tokens = get_tokens_for(replace_address);
        // use the replacee's host Id as our own so we receive hints, etc
        return db::system_keyspace::set_local_host_id(host_id).discard_result().then([replace_address, tokens = std::move(tokens)] {
            gms::get_local_gossiper().reset_endpoint_state_map(); // clean up since we have what we need
            return make_ready_future<std::unordered_set<token>>(std::move(tokens));
        });
    });
}

future<std::map<gms::inet_address, float>> storage_service::get_ownership() {
    return run_with_no_api_lock([] (storage_service& ss) {
        auto token_map = dht::global_partitioner().describe_ownership(ss._token_metadata.sorted_tokens());
        // describeOwnership returns tokens in an unspecified order, let's re-order them
        std::map<gms::inet_address, float> ownership;
        for (auto entry : token_map) {
            gms::inet_address endpoint = ss._token_metadata.get_endpoint(entry.first).value();
            auto token_ownership = entry.second;
            ownership[endpoint] += token_ownership;
        }
        return ownership;
    });
}

future<std::map<gms::inet_address, float>> storage_service::effective_ownership(sstring keyspace_name) {
    return run_with_no_api_lock([keyspace_name] (storage_service& ss) mutable {
        if (keyspace_name != "") {
            //find throws no such keyspace if it is missing
            const keyspace& ks = ss._db.local().find_keyspace(keyspace_name);
            // This is ugly, but it follows origin
            auto&& rs = ks.get_replication_strategy();  // clang complains about typeid(ks.get_replication_strategy());
            if (typeid(rs) == typeid(locator::local_strategy)) {
                throw std::runtime_error("Ownership values for keyspaces with LocalStrategy are meaningless");
            }
        } else {
            auto non_system_keyspaces = ss._db.local().get_non_system_keyspaces();

            //system_traces is a non-system keyspace however it needs to be counted as one for this process
            size_t special_table_count = 0;
            if (std::find(non_system_keyspaces.begin(), non_system_keyspaces.end(), "system_traces") !=
                    non_system_keyspaces.end()) {
                special_table_count += 1;
            }
            if (non_system_keyspaces.size() > special_table_count) {
                throw std::runtime_error("Non-system keyspaces don't have the same replication settings, effective ownership information is meaningless");
            }
            keyspace_name = "system_traces";
        }
        auto token_ownership = dht::global_partitioner().describe_ownership(ss._token_metadata.sorted_tokens());

        std::map<gms::inet_address, float> final_ownership;

        // calculate ownership per dc
        for (auto endpoints : ss._token_metadata.get_topology().get_datacenter_endpoints()) {
            // calculate the ownership with replication and add the endpoint to the final ownership map
            for (const gms::inet_address& endpoint : endpoints.second) {
                float ownership = 0.0f;
                for (range<token> r : ss.get_ranges_for_endpoint(keyspace_name, endpoint)) {
                    // get_ranges_for_endpoint will unwrap the first range.
                    // With t0 t1 t2 t3, the first range (t3,t0] will be splitted
                    // as (min,t0] and (t3,max]. Skippping the range (t3,max]
                    // we will get the correct ownership number as if the first
                    // range were not splitted.
                    if (!r.end()) {
                        continue;
                    }
                    auto end_token = r.end()->value();
                    if (token_ownership.find(end_token) != token_ownership.end()) {
                        ownership += token_ownership[end_token];
                    }
                }
                final_ownership[endpoint] = ownership;
            }
        }
        return final_ownership;
    });
}

static const std::map<storage_service::mode, sstring> mode_names = {
    {storage_service::mode::STARTING,       "STARTING"},
    {storage_service::mode::NORMAL,         "NORMAL"},
    {storage_service::mode::JOINING,        "JOINING"},
    {storage_service::mode::LEAVING,        "LEAVING"},
    {storage_service::mode::DECOMMISSIONED, "DECOMMISSIONED"},
    {storage_service::mode::MOVING,         "MOVING"},
    {storage_service::mode::DRAINING,       "DRAINING"},
    {storage_service::mode::DRAINED,        "DRAINED"},
};

std::ostream& operator<<(std::ostream& os, const storage_service::mode& m) {
    os << mode_names.at(m);
    return os;
}

void storage_service::set_mode(mode m, bool log) {
    set_mode(m, "", log);
}

void storage_service::set_mode(mode m, sstring msg, bool log) {
    _operation_mode = m;
    if (log) {
        slogger.info("{}: {}", m, msg);
    } else {
        slogger.debug("{}: {}", m, msg);
    }
}

future<std::unordered_set<dht::token>> storage_service::get_local_tokens() {
    return db::system_keyspace::get_saved_tokens().then([] (auto&& tokens) {
        // should not be called before initServer sets this
        if (tokens.empty()) {
            auto err = sprint("get_local_tokens: tokens is empty");
            slogger.error("{}", err);
            throw std::runtime_error(err);
        }
        return tokens;
    });
}

sstring storage_service::get_release_version() {
    return version::release();
}

sstring storage_service::get_schema_version() {
    return _db.local().get_version().to_sstring();
}

static constexpr auto UNREACHABLE = "UNREACHABLE";

future<std::unordered_map<sstring, std::vector<sstring>>> storage_service::describe_schema_versions() {
    auto live_hosts = gms::get_local_gossiper().get_live_members();
    std::unordered_map<sstring, std::vector<sstring>> results;
    return map_reduce(std::move(live_hosts), [] (auto host) {
        auto f0 = netw::get_messaging_service().local().send_schema_check(netw::msg_addr{ host, 0 });
        return std::move(f0).then_wrapped([host] (auto f) {
            if (f.failed()) {
                return std::pair<gms::inet_address, stdx::optional<utils::UUID>>(host, stdx::nullopt);
            }
            return std::pair<gms::inet_address, stdx::optional<utils::UUID>>(host, f.get0());
        });
    }, std::move(results), [] (auto results, auto host_and_version) {
        auto version = host_and_version.second ? host_and_version.second->to_sstring() : UNREACHABLE;
        auto it = results.find(version);
        if (it == results.end()) {
            results.emplace(std::move(version), std::vector<sstring> { host_and_version.first.to_sstring() });
        } else {
            it->second.emplace_back(host_and_version.first.to_sstring());
        }
        return results;
    }).then([] (auto results) {
        // we're done: the results map is ready to return to the client.  the rest is just debug logging:
        auto it_unreachable = results.find(UNREACHABLE);
        if (it_unreachable != results.end()) {
            slogger.debug("Hosts not in agreement. Didn't get a response from everybody: {}", ::join( ",", it_unreachable->second));
        }
        auto my_version = get_local_storage_service().get_schema_version();
        for (auto&& entry : results) {
            // check for version disagreement. log the hosts that don't agree.
            if (entry.first == UNREACHABLE || entry.first == my_version) {
                continue;
            }
            for (auto&& host : entry.second) {
                slogger.debug("{} disagrees ({})", host, entry.first);
            }
        }
        if (results.size() == 1) {
            slogger.debug("Schemas are in agreement.");
        }
        return results;
    });
};

future<sstring> storage_service::get_operation_mode() {
    return run_with_no_api_lock([] (storage_service& ss) {
        auto mode = ss._operation_mode;
        return make_ready_future<sstring>(sprint("%s", mode));
    });
}

future<bool> storage_service::is_starting() {
    return run_with_no_api_lock([] (storage_service& ss) {
        auto mode = ss._operation_mode;
        return mode == storage_service::mode::STARTING;
    });
}

future<bool> storage_service::is_gossip_running() {
    return run_with_no_api_lock([] (storage_service& ss) {
        return gms::get_local_gossiper().is_enabled();
    });
}

future<> storage_service::start_gossiping(bind_messaging_port do_bind) {
    return run_with_api_lock(sstring("start_gossiping"), [do_bind] (storage_service& ss) {
        return seastar::async([&ss, do_bind] {
            if (!ss._initialized) {
                slogger.warn("Starting gossip by operator request");
                ss.set_gossip_tokens(ss.get_local_tokens().get0());
                gms::get_local_gossiper().force_newer_generation();
                gms::get_local_gossiper().start_gossiping(get_generation_number(), gms::bind_messaging_port(bool(do_bind))).then([&ss] {
                    ss._initialized = true;
                }).get();
            }
        });
    });
}

future<> storage_service::stop_gossiping() {
    return run_with_api_lock(sstring("stop_gossiping"), [] (storage_service& ss) {
        if (ss._initialized) {
            slogger.warn("Stopping gossip by operator request");
            return gms::stop_gossiping().then([&ss] {
                ss._initialized = false;
            });
        }
        return make_ready_future<>();
    });
}

future<> storage_service::do_stop_ms() {
    if (_ms_stopped) {
        return make_ready_future<>();
    }
    _ms_stopped = true;
    return netw::get_messaging_service().invoke_on_all([] (auto& ms) {
        return ms.stop();
    }).then([] {
        slogger.info("messaging_service stopped");
    });
}

future<> storage_service::do_stop_stream_manager() {
    if (_stream_manager_stopped) {
        return make_ready_future<>();
    }
    _stream_manager_stopped = true;
    return streaming::get_stream_manager().invoke_on_all([] (auto& sm) {
        return sm.stop();
    }).then([] {
        slogger.info("stream_manager stopped");
    });
}

future<> check_snapshot_not_exist(database& db, sstring ks_name, sstring name) {
    auto& ks = db.find_keyspace(ks_name);
    return parallel_for_each(ks.metadata()->cf_meta_data(), [&db, ks_name = std::move(ks_name), name = std::move(name)] (auto& pair) {
        auto& cf = db.find_column_family(pair.second);
        return cf.snapshot_exists(name).then([ks_name = std::move(ks_name), name] (bool exists) {
            if (exists) {
                throw std::runtime_error(sprint("Keyspace %s: snapshot %s already exists.", ks_name, name));
            }
        });
    });
}

future<> storage_service::take_snapshot(sstring tag, std::vector<sstring> keyspace_names) {
    if (tag.empty()) {
        throw std::runtime_error("You must supply a snapshot name.");
    }

    if (keyspace_names.size() == 0) {
        boost::copy(_db.local().get_keyspaces() | boost::adaptors::map_keys, std::back_inserter(keyspace_names));
    };

    return smp::submit_to(0, [] {
        auto mode = get_local_storage_service()._operation_mode;
        if (mode == storage_service::mode::JOINING) {
            throw std::runtime_error("Cannot snapshot until bootstrap completes");
        }
    }).then([tag = std::move(tag), keyspace_names = std::move(keyspace_names), this] {
        return parallel_for_each(keyspace_names, [tag, this] (auto& ks_name) {
            return check_snapshot_not_exist(_db.local(), ks_name, tag);
        }).then([this, tag, keyspace_names] {
            return _db.invoke_on_all([tag = std::move(tag), keyspace_names] (database& db) {
                return parallel_for_each(keyspace_names, [&db, tag = std::move(tag)] (auto& ks_name) {
                    auto& ks = db.find_keyspace(ks_name);
                    return parallel_for_each(ks.metadata()->cf_meta_data(), [&db, tag = std::move(tag)] (auto& pair) {
                        auto& cf = db.find_column_family(pair.second);
                        return cf.snapshot(tag);
                    });
                });
            });
        });
    });
}

future<> storage_service::take_column_family_snapshot(sstring ks_name, sstring cf_name, sstring tag) {
    if (ks_name.empty()) {
        throw std::runtime_error("You must supply a keyspace name");
    }
    if (cf_name.empty()) {
        throw std::runtime_error("You must supply a table name");
    }
    if (cf_name.find(".") != sstring::npos) {
        throw std::invalid_argument("Cannot take a snapshot of a secondary index by itself. Run snapshot on the table that owns the index.");
    }

    if (tag.empty()) {
        throw std::runtime_error("You must supply a snapshot name.");
    }

    return smp::submit_to(0, [] {
        auto mode = get_local_storage_service()._operation_mode;
        if (mode == storage_service::mode::JOINING) {
            throw std::runtime_error("Cannot snapshot until bootstrap completes");
        }
    }).then([this, ks_name = std::move(ks_name), cf_name = std::move(cf_name), tag = std::move(tag)] {
        return check_snapshot_not_exist(_db.local(), ks_name, tag).then([this, ks_name, cf_name, tag] {
            return _db.invoke_on_all([ks_name, cf_name, tag] (database &db) {
                auto& cf = db.find_column_family(ks_name, cf_name);
                return cf.snapshot(tag);
            });
        });
    });
}

future<> storage_service::clear_snapshot(sstring tag, std::vector<sstring> keyspace_names) {
    return _db.local().clear_snapshot(tag, keyspace_names);
}

future<std::unordered_map<sstring, std::vector<service::storage_service::snapshot_details>>>
storage_service::get_snapshot_details() {
    using cf_snapshot_map = std::unordered_map<utils::UUID, column_family::snapshot_details>;
    using snapshot_map = std::unordered_map<sstring, cf_snapshot_map>;

    class snapshot_reducer {
    private:
        snapshot_map _result;
    public:
        future<> operator()(const snapshot_map& value) {
            for (auto&& vp: value) {
                if (_result.count(vp.first) == 0) {
                    _result.emplace(vp.first, std::move(vp.second));
                    continue;
                }

                auto& rp = _result.at(vp.first);
                for (auto&& cf: vp.second) {
                    if (rp.count(cf.first) == 0) {
                        rp.emplace(cf.first, std::move(cf.second));
                        continue;
                    }
                    auto& rcf = rp.at(cf.first);
                    rcf.live = cf.second.live;
                    rcf.total = cf.second.total;
                }
            }
            return make_ready_future<>();
        }
        snapshot_map get() && {
            return std::move(_result);
        }
    };

    return _db.map_reduce(snapshot_reducer(), [] (database& db) {
        auto local_snapshots = make_lw_shared<snapshot_map>();
        return parallel_for_each(db.get_column_families(), [local_snapshots] (auto& cf_pair) {
            return cf_pair.second->get_snapshot_details().then([uuid = cf_pair.first, local_snapshots] (auto map) {
                for (auto&& snap_map: map) {
                    if (local_snapshots->count(snap_map.first) == 0) {
                        local_snapshots->emplace(snap_map.first, cf_snapshot_map());
                    }
                    local_snapshots->at(snap_map.first).emplace(uuid, snap_map.second);
                }
                return make_ready_future<>();
            });
        }).then([local_snapshots] {
            return make_ready_future<snapshot_map>(std::move(*local_snapshots));
        });
    }).then([this] (snapshot_map&& map) {
        std::unordered_map<sstring, std::vector<service::storage_service::snapshot_details>> result;
        for (auto&& pair: map) {
            std::vector<service::storage_service::snapshot_details> details;

            for (auto&& snap_map: pair.second) {
                auto& cf = _db.local().find_column_family(snap_map.first);
                details.push_back({ snap_map.second.live, snap_map.second.total, cf.schema()->cf_name(), cf.schema()->ks_name() });
            }
            result.emplace(pair.first, std::move(details));
        }

        return make_ready_future<std::unordered_map<sstring, std::vector<service::storage_service::snapshot_details>>>(std::move(result));
    });
}

future<int64_t> storage_service::true_snapshots_size() {
    return _db.map_reduce(adder<int64_t>(), [] (database& db) {
        return do_with(int64_t(0), [&db] (auto& local_total) {
            return parallel_for_each(db.get_column_families(), [&local_total] (auto& cf_pair) {
                return cf_pair.second->get_snapshot_details().then([&local_total] (auto map) {
                    for (auto&& snap_map: map) {
                        local_total += snap_map.second.live;
                    }
                    return make_ready_future<>();
                 });
            }).then([&local_total] {
                return make_ready_future<int64_t>(local_total);
            });
        });
    });
}

future<> storage_service::start_rpc_server() {
    return run_with_api_lock(sstring("start_rpc_server"), [] (storage_service& ss) {
        if (ss._thrift_server) {
            return make_ready_future<>();
        }

        auto tserver = make_shared<distributed<thrift_server>>();
        ss._thrift_server = tserver;

        auto& cfg = ss._db.local().get_config();
        auto port = cfg.rpc_port();
        auto addr = cfg.rpc_address();
        auto keepalive = cfg.rpc_keepalive();
        return seastar::net::dns::resolve_name(addr).then([&ss, tserver, addr, port, keepalive] (seastar::net::inet_address ip) {
            return tserver->start(std::ref(ss._db), std::ref(cql3::get_query_processor()), std::ref(ss._auth_service)).then([tserver, port, addr, ip, keepalive] {
                // #293 - do not stop anything
                //engine().at_exit([tserver] {
                //    return tserver->stop();
                //});
                return tserver->invoke_on_all(&thrift_server::listen, ipv4_addr{ip, port}, keepalive);
            });
        }).then([addr, port] {
            slogger.info("Thrift server listening on {}:{} ...", addr, port);
        });
    });
}

future<> storage_service::do_stop_rpc_server() {
    auto tserver = _thrift_server;
    _thrift_server = {};
    if (tserver) {
        // Note: We must capture tserver so that it will not be freed before tserver->stop
        return tserver->stop().then([tserver] {
            slogger.info("Thrift server stopped");
        });
    }
    return make_ready_future<>();
}

future<> storage_service::stop_rpc_server() {
    return run_with_api_lock(sstring("stop_rpc_server"), [] (storage_service& ss) {
        return ss.do_stop_rpc_server();
    });
}

future<bool> storage_service::is_rpc_server_running() {
    return run_with_no_api_lock([] (storage_service& ss) {
        return bool(ss._thrift_server);
    });
}

future<> storage_service::start_native_transport() {
    return run_with_api_lock(sstring("start_native_transport"), [] (storage_service& ss) {
        if (ss._cql_server) {
            return make_ready_future<>();
        }
        auto cserver = make_shared<distributed<cql_transport::cql_server>>();
        ss._cql_server = cserver;

        auto& cfg = ss._db.local().get_config();
        auto addr = cfg.rpc_address();
        auto ceo = cfg.client_encryption_options();
        auto keepalive = cfg.rpc_keepalive();
        cql_transport::cql_load_balance lb = cql_transport::parse_load_balance(cfg.load_balance());
        return seastar::net::dns::resolve_name(addr).then([&ss, cserver, addr, &cfg, lb, keepalive, ceo = std::move(ceo)] (seastar::net::inet_address ip) {
                return cserver->start(std::ref(service::get_storage_proxy()), std::ref(cql3::get_query_processor()), lb, std::ref(ss._auth_service)).then([cserver, &cfg, addr, ip, ceo, keepalive]() {
                // #293 - do not stop anything
                //engine().at_exit([cserver] {
                //    return cserver->stop();
                //});

                auto f = make_ready_future();

                struct listen_cfg {
                    ipv4_addr addr;
                    std::shared_ptr<seastar::tls::credentials_builder> cred;
                };

                std::vector<listen_cfg> configs({ { ipv4_addr{ip, cfg.native_transport_port()} }});

                // main should have made sure values are clean and neatish
                if (ceo.at("enabled") == "true") {
                    auto cred = std::make_shared<seastar::tls::credentials_builder>();

                    cred->set_dh_level(seastar::tls::dh_params::level::MEDIUM);

                    if (ceo.count("priority_string")) {
                        cred->set_priority_string(ceo.at("priority_string"));
                    }
                    if (ceo.count("require_client_auth") && ceo.at("require_client_auth") == "true") {
                        cred->set_client_auth(seastar::tls::client_auth::REQUIRE);
                    }

                    f = cred->set_x509_key_file(ceo.at("certificate"), ceo.at("keyfile"), seastar::tls::x509_crt_format::PEM);

                    if (ceo.count("truststore")) {
                        f = f.then([cred, f = ceo.at("truststore")] { return cred->set_x509_trust_file(f, seastar::tls::x509_crt_format::PEM); });
                    }

                    slogger.info("Enabling encrypted CQL connections between client and server");

                    if (cfg.native_transport_port_ssl.is_set() && cfg.native_transport_port_ssl() != cfg.native_transport_port()) {
                        configs.emplace_back(listen_cfg{ipv4_addr{ip, cfg.native_transport_port_ssl()}, std::move(cred)});
                    } else {
                        configs.back().cred = std::move(cred);
                    }
                }

                return f.then([cserver, configs = std::move(configs), keepalive] {
                    return parallel_for_each(configs, [cserver, keepalive](const listen_cfg & cfg) {
                        return cserver->invoke_on_all(&cql_transport::cql_server::listen, cfg.addr, cfg.cred, keepalive).then([cfg] {
                            slogger.info("Starting listening for CQL clients on {} ({})"
                                            , cfg.addr, cfg.cred ? "encrypted" : "unencrypted"
                                            );
                        });
                    });

                });
            });
        });
    });
}

future<> storage_service::do_stop_native_transport() {
    auto cserver = _cql_server;
    _cql_server = {};
    if (cserver) {
        // FIXME: cql_server::stop() doesn't kill existing connections and wait for them
        // Note: We must capture cserver so that it will not be freed before cserver->stop
        return cserver->stop().then([cserver] {
            slogger.info("CQL server stopped");
        });
    }
    return make_ready_future<>();
}

future<> storage_service::stop_native_transport() {
    return run_with_api_lock(sstring("stop_native_transport"), [] (storage_service& ss) {
        return ss.do_stop_native_transport();
    });
}

future<bool> storage_service::is_native_transport_running() {
    return run_with_no_api_lock([] (storage_service& ss) {
        return bool(ss._cql_server);
    });
}

future<> storage_service::decommission() {
    return run_with_api_lock(sstring("decommission"), [] (storage_service& ss) {
        return seastar::async([&ss] {
            auto& tm = ss.get_token_metadata();
            auto& db = ss.db().local();
            if (!tm.is_member(ss.get_broadcast_address())) {
                throw std::runtime_error("local node is not a member of the token ring yet");
            }

            if (tm.clone_after_all_left().sorted_tokens().size() < 2) {
                throw std::runtime_error("no other normal nodes in the ring; decommission would be pointless");
            }

            if (ss._operation_mode != mode::NORMAL) {
                throw std::runtime_error(sprint("Node in %s state; wait for status to become normal or restart", ss._operation_mode));
            }

            ss.update_pending_ranges().get();

            auto non_system_keyspaces = db.get_non_system_keyspaces();
            for (const auto& keyspace_name : non_system_keyspaces) {
                if (tm.get_pending_ranges(keyspace_name, ss.get_broadcast_address()).size() > 0) {
                    throw std::runtime_error("data is currently moving to this node; unable to leave the ring");
                }
            }

            slogger.info("DECOMMISSIONING: starts");
            ss.start_leaving().get();
            // FIXME: long timeout = Math.max(RING_DELAY, BatchlogManager.instance.getBatchlogTimeout());
            auto timeout = ss.get_ring_delay();
            ss.set_mode(mode::LEAVING, sprint("sleeping %s ms for batch processing and pending range setup", timeout.count()), true);
            sleep(timeout).get();

            slogger.info("DECOMMISSIONING: unbootstrap starts");
            ss.unbootstrap();
            slogger.info("DECOMMISSIONING: unbootstrap done");

            ss.shutdown_client_servers().get();
            slogger.info("DECOMMISSIONING: shutdown rpc and cql server done");

            db::get_batchlog_manager().invoke_on_all([] (auto& bm) {
                return bm.stop();
            }).get();
            slogger.info("DECOMMISSIONING: stop batchlog_manager done");

            gms::stop_gossiping().get();
            slogger.info("DECOMMISSIONING: stop_gossiping done");
            ss.do_stop_ms().get();
            slogger.info("DECOMMISSIONING: stop messaging_service done");
            // StageManager.shutdownNow();
            db::system_keyspace::set_bootstrap_state(db::system_keyspace::bootstrap_state::DECOMMISSIONED).get();
            slogger.info("DECOMMISSIONING: set_bootstrap_state done");
            ss.set_mode(mode::DECOMMISSIONED, true);
            slogger.info("DECOMMISSIONING: done");
            // let op be responsible for killing the process
        });
    });
}

future<> storage_service::removenode(sstring host_id_string) {
    return run_with_api_lock(sstring("removenode"), [host_id_string] (storage_service& ss) mutable {
        return seastar::async([&ss, host_id_string] {
            slogger.debug("removenode: host_id = {}", host_id_string);
            auto my_address = ss.get_broadcast_address();
            auto& tm = ss._token_metadata;
            auto local_host_id = tm.get_host_id(my_address);
            auto host_id = utils::UUID(host_id_string);
            auto endpoint_opt = tm.get_endpoint_for_host_id(host_id);
            auto& gossiper = gms::get_local_gossiper();
            if (!endpoint_opt) {
                throw std::runtime_error("Host ID not found.");
            }
            auto endpoint = *endpoint_opt;

            auto tokens = tm.get_tokens(endpoint);

            slogger.debug("removenode: endpoint = {}", endpoint);

            if (endpoint == my_address) {
                throw std::runtime_error("Cannot remove self");
            }

            if (gossiper.get_live_members().count(endpoint)) {
                throw std::runtime_error(sprint("Node %s is alive and owns this ID. Use decommission command to remove it from the ring", endpoint));
            }

            // A leaving endpoint that is dead is already being removed.
            if (tm.is_leaving(endpoint)) {
                slogger.warn("Node {} is already being removed, continuing removal anyway", endpoint);
            }

            if (!ss._replicating_nodes.empty()) {
                throw std::runtime_error("This node is already processing a removal. Wait for it to complete, or use 'removenode force' if this has failed.");
            }

            auto non_system_keyspaces = ss.db().local().get_non_system_keyspaces();
            // Find the endpoints that are going to become responsible for data
            for (const auto& keyspace_name : non_system_keyspaces) {
                auto& ks = ss.db().local().find_keyspace(keyspace_name);
                // if the replication factor is 1 the data is lost so we shouldn't wait for confirmation
                if (ks.get_replication_strategy().get_replication_factor() == 1) {
                    slogger.warn("keyspace={} has replication factor 1, the data is probably lost", keyspace_name);
                    continue;
                }

                // get all ranges that change ownership (that is, a node needs
                // to take responsibility for new range)
                std::unordered_multimap<dht::token_range, inet_address> changed_ranges =
                    ss.get_changed_ranges_for_leaving(keyspace_name, endpoint);
                auto& fd = gms::get_local_failure_detector();
                for (auto& x: changed_ranges) {
                    auto ep = x.second;
                    if (fd.is_alive(ep)) {
                        ss._replicating_nodes.emplace(ep);
                    } else {
                        slogger.warn("Endpoint {} is down and will not receive data for re-replication of {}", ep, endpoint);
                    }
                }
            }
            slogger.info("removenode: endpoint = {}, replicating_nodes = {}", endpoint, ss._replicating_nodes);
            ss._removing_node = endpoint;
            tm.add_leaving_endpoint(endpoint);
            ss.update_pending_ranges().get();

            // the gossiper will handle spoofing this node's state to REMOVING_TOKEN for us
            // we add our own token so other nodes to let us know when they're done
            gossiper.advertise_removing(endpoint, host_id, local_host_id).get();

            // kick off streaming commands
            // No need to wait for restore_replica_count to complete, since
            // when it completes, the node will be removed from _replicating_nodes,
            // and we wait for _replicating_nodes to become empty below
            ss.restore_replica_count(endpoint, my_address).handle_exception([endpoint, my_address] (auto ep) {
                slogger.info("Failed to restore_replica_count for node {} on node {}", endpoint, my_address);
            });

            // wait for ReplicationFinishedVerbHandler to signal we're done
            while (!(ss._replicating_nodes.empty() || ss._force_remove_completion)) {
                sleep(std::chrono::milliseconds(100)).get();
            }

            if (ss._force_remove_completion) {
                ss._force_remove_completion = false;
                throw std::runtime_error("nodetool removenode force is called by user");
            }

            std::unordered_set<token> tmp(tokens.begin(), tokens.end());
            ss.excise(std::move(tmp), endpoint);

            // gossiper will indicate the token has left
            gossiper.advertise_token_removed(endpoint, host_id).get();

            ss._replicating_nodes.clear();
            ss._removing_node = std::experimental::nullopt;
        });
    });
}

// Runs inside seastar::async context
void storage_service::flush_column_families() {
    service::get_storage_service().invoke_on_all([] (auto& ss) {
        auto& local_db = ss.db().local();
        auto non_system_cfs = local_db.get_column_families() | boost::adaptors::filtered([] (auto& uuid_and_cf) {
            auto cf = uuid_and_cf.second;
            return !is_system_keyspace(cf->schema()->ks_name());
        });
        // count CFs first
        auto total_cfs = boost::distance(non_system_cfs);
        ss._drain_progress.total_cfs = total_cfs;
        ss._drain_progress.remaining_cfs = total_cfs;
        // flush
        return parallel_for_each(non_system_cfs, [&ss] (auto&& uuid_and_cf) {
            auto cf = uuid_and_cf.second;
            return cf->flush().then([&ss] {
                ss._drain_progress.remaining_cfs--;
            });
        });
    }).get();
    // flush the system ones after all the rest are done, just in case flushing modifies any system state
    // like CASSANDRA-5151. don't bother with progress tracking since system data is tiny.
    service::get_storage_service().invoke_on_all([] (auto& ss) {
        auto& local_db = ss.db().local();
        auto system_cfs = local_db.get_column_families() | boost::adaptors::filtered([] (auto& uuid_and_cf) {
            auto cf = uuid_and_cf.second;
            return is_system_keyspace(cf->schema()->ks_name());
        });
        return parallel_for_each(system_cfs, [&ss] (auto&& uuid_and_cf) {
            auto cf = uuid_and_cf.second;
            return cf->flush();
        });
    }).get();
}

future<> storage_service::drain() {
    return run_with_api_lock(sstring("drain"), [] (storage_service& ss) {
        return seastar::async([&ss] {
            if (ss._operation_mode == mode::DRAINED) {
                slogger.warn("Cannot drain node (did it already happen?)");
                return;
            }
            if (drain_in_progress) {
                drain_in_progress->get();
                ss.set_mode(mode::DRAINED, true);
                return;
            }
            promise<> p;
            drain_in_progress = p.get_future();

            ss.set_mode(mode::DRAINING, "starting drain process", true);
            ss.shutdown_client_servers().get();
            gms::stop_gossiping().get();

            ss.set_mode(mode::DRAINING, "shutting down messaging_service", false);
            ss.do_stop_ms().get();

#if 0
    StorageProxy.instance.verifyNoHintsInProgress();
#endif

            ss.set_mode(mode::DRAINING, "flushing column families", false);
            ss.flush_column_families();

            db::get_batchlog_manager().invoke_on_all([] (auto& bm) {
                return bm.stop();
            }).get();

            // Interrupt on going compaction and shutdown to prevent further compaction
            ss.db().invoke_on_all([] (auto& db) {
                // FIXME: ongoing compaction tasks should be interrupted, not
                // waited for which is what compaction_manager::stop() does now.
                return db.get_compaction_manager().stop();
            }).get();

#if 0
    // whilst we've flushed all the CFs, which will have recycled all completed segments, we want to ensure
    // there are no segments to replay, so we force the recycling of any remaining (should be at most one)
    CommitLog.instance.forceRecycleAllSegments();
#endif

            ss.db().invoke_on_all([] (auto& db) {
                return db.commitlog()->shutdown();
            }).get();

            ss.set_mode(mode::DRAINED, true);
            p.set_value();
        });
    });
}

double storage_service::get_load() {
    double bytes = 0;
#if 0
    for (String keyspaceName : Schema.instance.getKeyspaces())
    {
        Keyspace keyspace = Schema.instance.getKeyspaceInstance(keyspaceName);
        if (keyspace == null)
            continue;
        for (ColumnFamilyStore cfs : keyspace.getColumnFamilyStores())
            bytes += cfs.getLiveDiskSpaceUsed();
    }
#endif
    return bytes;
}

sstring storage_service::get_load_string() {
    return sprint("%f", get_load());
}

future<std::map<sstring, double>> storage_service::get_load_map() {
    return run_with_no_api_lock([] (storage_service& ss) {
        std::map<sstring, double> load_map;
        auto& lb = ss.get_load_broadcaster();
        if (lb) {
            for (auto& x : lb->get_load_info()) {
                load_map.emplace(sprint("%s", x.first), x.second);
                slogger.debug("get_load_map endpoint={}, load={}", x.first, x.second);
            }
        } else {
            slogger.debug("load_broadcaster is not set yet!");
        }
        load_map.emplace(sprint("%s", ss.get_broadcast_address()), ss.get_load());
        return load_map;
    });
}


future<> storage_service::rebuild(sstring source_dc) {
    return run_with_api_lock(sstring("rebuild"), [source_dc] (storage_service& ss) {
        slogger.info("rebuild from dc: {}", source_dc == "" ? "(any dc)" : source_dc);
        auto streamer = make_lw_shared<dht::range_streamer>(ss._db, ss._token_metadata, ss.get_broadcast_address(), "Rebuild");
        streamer->add_source_filter(std::make_unique<dht::range_streamer::failure_detector_source_filter>(gms::get_local_failure_detector()));
        if (source_dc != "") {
            streamer->add_source_filter(std::make_unique<dht::range_streamer::single_datacenter_filter>(source_dc));
        }
        for (const auto& keyspace_name : ss._db.local().get_non_system_keyspaces()) {
            streamer->add_ranges(keyspace_name, ss.get_local_ranges(keyspace_name));
        }
        return streamer->stream_async().then([streamer] {
            slogger.info("Streaming for rebuild successful");
        }).handle_exception([] (auto ep) {
            // This is used exclusively through JMX, so log the full trace but only throw a simple RTE
            slogger.warn("Error while rebuilding node: {}", std::current_exception());
            return make_exception_future<>(std::move(ep));
        });
    });
}

int32_t storage_service::get_exception_count() {
    // FIXME
    // We return 0 for no exceptions, it should probably be
    // replaced by some general exception handling that would count
    // the unhandled exceptions.
    //return (int)StorageMetrics.exceptions.count();
    return 0;
}

future<bool> storage_service::is_initialized() {
    return run_with_no_api_lock([] (storage_service& ss) {
        return ss._initialized;
    });
}

std::unordered_multimap<dht::token_range, inet_address> storage_service::get_changed_ranges_for_leaving(sstring keyspace_name, inet_address endpoint) {
    // First get all ranges the leaving endpoint is responsible for
    auto ranges = get_ranges_for_endpoint(keyspace_name, endpoint);

    slogger.debug("Node {} ranges [{}]", endpoint, ranges);

    std::unordered_map<dht::token_range, std::vector<inet_address>> current_replica_endpoints;

    // Find (for each range) all nodes that store replicas for these ranges as well
    auto metadata = _token_metadata.clone_only_token_map(); // don't do this in the loop! #7758
    for (auto& r : ranges) {
        auto& ks = _db.local().find_keyspace(keyspace_name);
        auto end_token = r.end() ? r.end()->value() : dht::maximum_token();
        auto eps = ks.get_replication_strategy().calculate_natural_endpoints(end_token, metadata);
        current_replica_endpoints.emplace(r, std::move(eps));
    }

    auto temp = _token_metadata.clone_after_all_left();

    // endpoint might or might not be 'leaving'. If it was not leaving (that is, removenode
    // command was used), it is still present in temp and must be removed.
    if (temp.is_member(endpoint)) {
        temp.remove_endpoint(endpoint);
    }

    std::unordered_multimap<dht::token_range, inet_address> changed_ranges;

    // Go through the ranges and for each range check who will be
    // storing replicas for these ranges when the leaving endpoint
    // is gone. Whoever is present in newReplicaEndpoints list, but
    // not in the currentReplicaEndpoints list, will be needing the
    // range.
    for (auto& r : ranges) {
        auto& ks = _db.local().find_keyspace(keyspace_name);
        auto end_token = r.end() ? r.end()->value() : dht::maximum_token();
        auto new_replica_endpoints = ks.get_replication_strategy().calculate_natural_endpoints(end_token, temp);

        auto rg = current_replica_endpoints.equal_range(r);
        for (auto it = rg.first; it != rg.second; it++) {
            const dht::token_range& range_ = it->first;
            std::vector<inet_address>& current_eps = it->second;
            slogger.debug("range={}, current_replica_endpoints={}, new_replica_endpoints={}", range_, current_eps, new_replica_endpoints);
            for (auto ep : it->second) {
                auto beg = new_replica_endpoints.begin();
                auto end = new_replica_endpoints.end();
                new_replica_endpoints.erase(std::remove(beg, end, ep), end);
            }
        }

        if (slogger.is_enabled(logging::log_level::debug)) {
            if (new_replica_endpoints.empty()) {
                slogger.debug("Range {} already in all replicas", r);
            } else {
                slogger.debug("Range {} will be responsibility of {}", r, new_replica_endpoints);
            }
        }
        for (auto& ep : new_replica_endpoints) {
            changed_ranges.emplace(r, ep);
        }
    }

    return changed_ranges;
}

// Runs inside seastar::async context
void storage_service::unbootstrap() {
    std::unordered_map<sstring, std::unordered_multimap<dht::token_range, inet_address>> ranges_to_stream;

    auto non_system_keyspaces = _db.local().get_non_system_keyspaces();
    for (const auto& keyspace_name : non_system_keyspaces) {
        auto ranges_mm = get_changed_ranges_for_leaving(keyspace_name, get_broadcast_address());
        if (slogger.is_enabled(logging::log_level::debug)) {
            std::vector<range<token>> ranges;
            for (auto& x : ranges_mm) {
                ranges.push_back(x.first);
            }
            slogger.debug("Ranges needing transfer for keyspace={} are [{}]", keyspace_name, ranges);
        }
        ranges_to_stream.emplace(keyspace_name, std::move(ranges_mm));
    }

    set_mode(mode::LEAVING, "replaying batch log and streaming data to other nodes", true);

    auto stream_success = stream_ranges(ranges_to_stream);
    // Wait for batch log to complete before streaming hints.
    slogger.debug("waiting for batch log processing.");
    // Start with BatchLog replay, which may create hints but no writes since this is no longer a valid endpoint.
    db::get_local_batchlog_manager().do_batch_log_replay().get();

    set_mode(mode::LEAVING, "streaming hints to other nodes", true);

    // wait for the transfer runnables to signal the latch.
    slogger.debug("waiting for stream acks.");
    try {
        stream_success.get();
    } catch (...) {
        slogger.warn("unbootstrap fails to stream : {}", std::current_exception());
        throw;
    }
    slogger.debug("stream acks all received.");
    leave_ring();
}

future<> storage_service::restore_replica_count(inet_address endpoint, inet_address notify_endpoint) {
    auto streamer = make_lw_shared<dht::range_streamer>(_db, get_token_metadata(), get_broadcast_address(), "Restore_replica_count");
    auto my_address = get_broadcast_address();
    auto non_system_keyspaces = _db.local().get_non_system_keyspaces();
    for (const auto& keyspace_name : non_system_keyspaces) {
        std::unordered_multimap<dht::token_range, inet_address> changed_ranges = get_changed_ranges_for_leaving(keyspace_name, endpoint);
        dht::token_range_vector my_new_ranges;
        for (auto& x : changed_ranges) {
            if (x.second == my_address) {
                my_new_ranges.emplace_back(x.first);
            }
        }
        std::unordered_multimap<inet_address, dht::token_range> source_ranges = get_new_source_ranges(keyspace_name, my_new_ranges);
        std::unordered_map<inet_address, dht::token_range_vector> ranges_per_endpoint;
        for (auto& x : source_ranges) {
            ranges_per_endpoint[x.first].emplace_back(x.second);
        }
        streamer->add_rx_ranges(keyspace_name, std::move(ranges_per_endpoint));
    }
    return streamer->stream_async().then_wrapped([this, streamer, notify_endpoint] (auto&& f) {
        try {
            f.get();
            return this->send_replication_notification(notify_endpoint);
        } catch (...) {
            slogger.warn("Streaming to restore replica count failed: {}", std::current_exception());
            // We still want to send the notification
            return this->send_replication_notification(notify_endpoint);
        }
        return make_ready_future<>();
    });
}

// Runs inside seastar::async context
void storage_service::excise(std::unordered_set<token> tokens, inet_address endpoint) {
    slogger.info("Removing tokens {} for {}", tokens, endpoint);
    // FIXME: HintedHandOffManager.instance.deleteHintsForEndpoint(endpoint);
    remove_endpoint(endpoint);
    _token_metadata.remove_endpoint(endpoint);
    _token_metadata.remove_bootstrap_tokens(tokens);

    get_storage_service().invoke_on_all([endpoint] (auto&& ss) {
        for (auto&& subscriber : ss._lifecycle_subscribers) {
            try {
                subscriber->on_leave_cluster(endpoint);
            } catch (...) {
                slogger.warn("Leave cluster notification failed {}: {}", endpoint, std::current_exception());
            }
        }
    }).get();

    update_pending_ranges().get();
}

void storage_service::excise(std::unordered_set<token> tokens, inet_address endpoint, int64_t expire_time) {
    add_expire_time_if_found(endpoint, expire_time);
    excise(tokens, endpoint);
}

future<> storage_service::send_replication_notification(inet_address remote) {
    // notify the remote token
    auto done = make_shared<bool>(false);
    auto local = get_broadcast_address();
    slogger.debug("Notifying {} of replication completion", remote);
    return do_until(
        [done, remote] {
            return *done || !gms::get_local_failure_detector().is_alive(remote);
        },
        [done, remote, local] {
            auto& ms = netw::get_local_messaging_service();
            netw::msg_addr id{remote, 0};
            return ms.send_replication_finished(id, local).then_wrapped([id, done] (auto&& f) {
                try {
                    f.get();
                    *done = true;
                } catch (...) {
                    slogger.warn("Fail to send REPLICATION_FINISHED to {}: {}", id, std::current_exception());
                }
            });
        }
    );
}

future<> storage_service::confirm_replication(inet_address node) {
    return run_with_no_api_lock([node] (storage_service& ss) {
        auto removing_node = bool(ss._removing_node) ? sprint("%s", *ss._removing_node) : "NONE";
        slogger.info("Got confirm_replication from {}, removing_node {}", node, removing_node);
        // replicatingNodes can be empty in the case where this node used to be a removal coordinator,
        // but restarted before all 'replication finished' messages arrived. In that case, we'll
        // still go ahead and acknowledge it.
        if (!ss._replicating_nodes.empty()) {
            ss._replicating_nodes.erase(node);
        } else {
            slogger.info("Received unexpected REPLICATION_FINISHED message from {}. Was this node recently a removal coordinator?", node);
        }
    });
}

// Runs inside seastar::async context
void storage_service::leave_ring() {
    db::system_keyspace::set_bootstrap_state(db::system_keyspace::bootstrap_state::NEEDS_BOOTSTRAP).get();
    _token_metadata.remove_endpoint(get_broadcast_address());
    update_pending_ranges().get();

    auto& gossiper = gms::get_local_gossiper();
    auto expire_time = gossiper.compute_expire_time().time_since_epoch().count();
    gossiper.add_local_application_state(gms::application_state::STATUS, value_factory.left(get_local_tokens().get0(), expire_time)).get();
    auto delay = std::max(get_ring_delay(), gms::gossiper::INTERVAL);
    slogger.info("Announcing that I have left the ring for {}ms", delay.count());
    sleep(delay).get();
}

future<>
storage_service::stream_ranges(std::unordered_map<sstring, std::unordered_multimap<dht::token_range, inet_address>> ranges_to_stream_by_keyspace) {
    auto streamer = make_lw_shared<dht::range_streamer>(_db, get_token_metadata(), get_broadcast_address(), "Unbootstrap");
    for (auto& entry : ranges_to_stream_by_keyspace) {
        const auto& keyspace = entry.first;
        auto& ranges_with_endpoints = entry.second;

        if (ranges_with_endpoints.empty()) {
            continue;
        }

        std::unordered_map<inet_address, dht::token_range_vector> ranges_per_endpoint;
        for (auto& end_point_entry : ranges_with_endpoints) {
            dht::token_range r = end_point_entry.first;
            inet_address endpoint = end_point_entry.second;
            ranges_per_endpoint[endpoint].emplace_back(r);
        }
        streamer->add_tx_ranges(keyspace, std::move(ranges_per_endpoint));
    }
    return streamer->stream_async().then([streamer] {
        slogger.info("stream_ranges successful");
    }).handle_exception([] (auto ep) {
        slogger.warn("stream_ranges failed: {}", ep);
        return make_exception_future<>(std::move(ep));
    });
}

future<> storage_service::start_leaving() {
    auto& gossiper = gms::get_local_gossiper();
    return gossiper.add_local_application_state(application_state::STATUS, value_factory.leaving(get_local_tokens().get0())).then([this] {
        _token_metadata.add_leaving_endpoint(get_broadcast_address());
        return update_pending_ranges();
    });
}

void storage_service::add_expire_time_if_found(inet_address endpoint, int64_t expire_time) {
    if (expire_time != 0L) {
        using clk = gms::gossiper::clk;
        auto time = clk::time_point(clk::duration(expire_time));
        gms::get_local_gossiper().add_expire_time_for_endpoint(endpoint, time);
    }
}

// For more details, see the commends on column_family::load_new_sstables
// All the global operations are going to happen here, and just the reloading happens
// in there.
future<> storage_service::load_new_sstables(sstring ks_name, sstring cf_name) {
    class max_element {
        int64_t _result = 0;
    public:
        future<> operator()(int64_t value) {
            _result = std::max(value, _result);
            return make_ready_future<>();
        }
        int64_t get() && {
            return _result;
        }
    };

    if (_loading_new_sstables) {
        throw std::runtime_error("Already loading SSTables. Try again later");
    } else {
        _loading_new_sstables = true;
    }

    slogger.info("Loading new SSTables for {}.{}...", ks_name, cf_name);

    // First, we need to stop SSTable creation for that CF in all shards. This is a really horrible
    // thing to do, because under normal circumnstances this can make dirty memory go up to the point
    // of explosion.
    //
    // Remember, however, that we are assuming this is going to be ran on an empty CF. In that scenario,
    // stopping the SSTables should have no effect, while guaranteeing we will see no data corruption
    // * in case * this is ran on a live CF.
    //
    // The statement above is valid at least from the Scylla side of things: it is still totally possible
    // that someones just copies the table over existing ones. There isn't much we can do about it.
    return _db.map_reduce(max_element(), [ks_name, cf_name] (database& db) {
        auto& cf = db.find_column_family(ks_name, cf_name);
        return cf.disable_sstable_write();
    }).then([this, cf_name, ks_name] (int64_t max_seen_sstable) {
        // Then, we will reshuffle the tables to make sure that the generation numbers don't go too high.
        // We will do all of it the same CPU, to make sure that we won't have two parallel shufflers stepping
        // onto each other.

        class all_generations {
            std::set<int64_t> _result;
        public:
            future<> operator()(std::set<int64_t> value) {
                _result.insert(value.begin(), value.end());
                return make_ready_future<>();
            }
            std::set<int64_t> get() && {
                return _result;
            }
        };

        // We provide to reshuffle_sstables() the generation of all existing sstables, such that it will
        // easily know which sstables are new.
        return _db.map_reduce(all_generations(), [ks_name, cf_name] (database& db) {
            auto& cf = db.find_column_family(ks_name, cf_name);
            std::set<int64_t> generations;
            for (auto& p : *(cf.get_sstables())) {
                generations.insert(p->generation());
            }
            return make_ready_future<std::set<int64_t>>(std::move(generations));
        }).then([this, max_seen_sstable, ks_name, cf_name] (std::set<int64_t> all_generations) {
            auto shard = std::hash<sstring>()(cf_name) % smp::count;
            return _db.invoke_on(shard, [ks_name, cf_name, max_seen_sstable, all_generations = std::move(all_generations)] (database& db) {
                auto& cf = db.find_column_family(ks_name, cf_name);
                return cf.reshuffle_sstables(std::move(all_generations), max_seen_sstable + 1);
            });
        });
    }).then_wrapped([this, ks_name, cf_name] (future<std::vector<sstables::entry_descriptor>> f) {
        std::vector<sstables::entry_descriptor> new_tables;
        std::exception_ptr eptr;
        int64_t new_gen = -1;

        try {
            new_tables = f.get0();
        } catch(std::exception& e) {
            slogger.error("Loading of new tables failed to {}.{} due to {}", ks_name, cf_name, e.what());
            eptr = std::current_exception();
        } catch(...) {
            slogger.error("Loading of new tables failed to {}.{} due to unexpected reason", ks_name, cf_name);
            eptr = std::current_exception();
        }

        if (new_tables.size() > 0) {
            new_gen = new_tables.back().generation;
        }

        slogger.debug("Now accepting writes for sstables with generation larger or equal than {}", new_gen);
        return _db.invoke_on_all([ks_name, cf_name, new_gen] (database& db) {
            auto& cf = db.find_column_family(ks_name, cf_name);
            auto disabled = std::chrono::duration_cast<std::chrono::microseconds>(cf.enable_sstable_write(new_gen)).count();
            slogger.info("CF {}.{} at shard {} had SSTables writes disabled for {} usec", ks_name, cf_name, engine().cpu_id(), disabled);
            return make_ready_future<>();
        }).then([new_tables = std::move(new_tables), eptr = std::move(eptr)] {
            if (eptr) {
                return make_exception_future<std::vector<sstables::entry_descriptor>>(eptr);
            }
            return make_ready_future<std::vector<sstables::entry_descriptor>>(std::move(new_tables));
        });
    }).then([this, ks_name, cf_name] (std::vector<sstables::entry_descriptor> new_tables) {
        auto f = distributed_loader::flush_upload_dir(_db, ks_name, cf_name);
        return f.then([new_tables = std::move(new_tables), ks_name, cf_name] (std::vector<sstables::entry_descriptor> new_tables_from_upload) mutable {
            if (new_tables.empty() && new_tables_from_upload.empty()) {
                slogger.info("No new SSTables were found for {}.{}", ks_name, cf_name);
            }
            // merge new sstables found in both column family and upload directories, if any.
            new_tables.insert(new_tables.end(), new_tables_from_upload.begin(), new_tables_from_upload.end());
            return make_ready_future<std::vector<sstables::entry_descriptor>>(std::move(new_tables));
        });
    }).then([this, ks_name, cf_name] (std::vector<sstables::entry_descriptor> new_tables) {
        return distributed_loader::load_new_sstables(_db, ks_name, cf_name, std::move(new_tables)).then([ks_name, cf_name] {
            slogger.info("Done loading new SSTables for {}.{} for all shards", ks_name, cf_name);
        });
    }).finally([this] {
        _loading_new_sstables = false;
    });
}

void storage_service::set_load_broadcaster(shared_ptr<load_broadcaster> lb) {
    _lb = lb;
}

shared_ptr<load_broadcaster>& storage_service::get_load_broadcaster() {
    return _lb;
}

future<> storage_service::shutdown_client_servers() {
    return do_stop_rpc_server().then([this] { return do_stop_native_transport(); });
}

std::unordered_multimap<inet_address, dht::token_range>
storage_service::get_new_source_ranges(const sstring& keyspace_name, const dht::token_range_vector& ranges) {
    auto my_address = get_broadcast_address();
    auto& fd = gms::get_local_failure_detector();
    auto& ks = _db.local().find_keyspace(keyspace_name);
    auto& strat = ks.get_replication_strategy();
    auto tm = _token_metadata.clone_only_token_map();
    std::unordered_multimap<dht::token_range, inet_address> range_addresses = strat.get_range_addresses(tm);
    std::unordered_multimap<inet_address, dht::token_range> source_ranges;

    // find alive sources for our new ranges
    for (auto r : ranges) {
        std::unordered_set<inet_address> possible_ranges;
        auto rg = range_addresses.equal_range(r);
        for (auto it = rg.first; it != rg.second; it++) {
            possible_ranges.emplace(it->second);
        }
        auto& snitch = locator::i_endpoint_snitch::get_local_snitch_ptr();
        std::vector<inet_address> sources = snitch->get_sorted_list_by_proximity(my_address, possible_ranges);

        if (std::find(sources.begin(), sources.end(), my_address) != sources.end()) {
            auto err = sprint("get_new_source_ranges: sources=%s, my_address=%s", sources, my_address);
            slogger.warn("{}", err);
            throw std::runtime_error(err);
        }


        for (auto& source : sources) {
            if (fd.is_alive(source)) {
                source_ranges.emplace(source, r);
                break;
            }
        }
    }
    return source_ranges;
}

std::pair<std::unordered_set<dht::token_range>, std::unordered_set<dht::token_range>>
storage_service::calculate_stream_and_fetch_ranges(const dht::token_range_vector& current, const dht::token_range_vector& updated) {
    std::unordered_set<dht::token_range> to_stream;
    std::unordered_set<dht::token_range> to_fetch;

    for (auto r1 : current) {
        bool intersect = false;
        for (auto r2 : updated) {
            if (r1.overlaps(r2, dht::token_comparator())) {
                // adding difference ranges to fetch from a ring
                for (auto r : r1.subtract(r2, dht::token_comparator())) {
                    to_stream.emplace(r);
                }
                intersect = true;
            }
        }
        if (!intersect) {
            to_stream.emplace(r1); // should seed whole old range
        }
    }

    for (auto r2 : updated) {
        bool intersect = false;
        for (auto r1 : current) {
            if (r2.overlaps(r1, dht::token_comparator())) {
                // adding difference ranges to fetch from a ring
                for (auto r : r2.subtract(r1, dht::token_comparator())) {
                    to_fetch.emplace(r);
                }
                intersect = true;
            }
        }
        if (!intersect) {
            to_fetch.emplace(r2); // should fetch whole old range
        }
    }

    if (slogger.is_enabled(logging::log_level::debug)) {
        slogger.debug("current   = {}", current);
        slogger.debug("updated   = {}", updated);
        slogger.debug("to_stream = {}", to_stream);
        slogger.debug("to_fetch  = {}", to_fetch);
    }

    return std::pair<std::unordered_set<dht::token_range>, std::unordered_set<dht::token_range>>(to_stream, to_fetch);
}

void storage_service::range_relocator::calculate_to_from_streams(std::unordered_set<token> new_tokens, std::vector<sstring> keyspace_names) {
    auto& ss = get_local_storage_service();

    auto local_address = ss.get_broadcast_address();
    auto& snitch = locator::i_endpoint_snitch::get_local_snitch_ptr();

    auto token_meta_clone_all_settled = ss._token_metadata.clone_after_all_settled();
    // clone to avoid concurrent modification in calculateNaturalEndpoints
    auto token_meta_clone = ss._token_metadata.clone_only_token_map();

    for (auto keyspace : keyspace_names) {
        slogger.debug("Calculating ranges to stream and request for keyspace {}", keyspace);
        for (auto new_token : new_tokens) {
            // replication strategy of the current keyspace (aka table)
            auto& ks = ss._db.local().find_keyspace(keyspace);
            auto& strategy = ks.get_replication_strategy();
            // getting collection of the currently used ranges by this keyspace
            dht::token_range_vector current_ranges = ss.get_ranges_for_endpoint(keyspace, local_address);
            // collection of ranges which this node will serve after move to the new token
            dht::token_range_vector updated_ranges = strategy.get_pending_address_ranges(token_meta_clone, new_token, local_address);

            // ring ranges and endpoints associated with them
            // this used to determine what nodes should we ping about range data
            std::unordered_multimap<dht::token_range, inet_address> range_addresses = strategy.get_range_addresses(token_meta_clone);
            std::unordered_map<dht::token_range, std::vector<inet_address>> range_addresses_map;
            for (auto& x : range_addresses) {
                range_addresses_map[x.first].emplace_back(x.second);
            }

            // calculated parts of the ranges to request/stream from/to nodes in the ring
            // std::pair(to_stream, to_fetch)
            std::pair<std::unordered_set<dht::token_range>, std::unordered_set<dht::token_range>> ranges_per_keyspace =
                ss.calculate_stream_and_fetch_ranges(current_ranges, updated_ranges);
            /**
             * In this loop we are going through all ranges "to fetch" and determining
             * nodes in the ring responsible for data we are interested in
             */
            std::unordered_multimap<dht::token_range, inet_address> ranges_to_fetch_with_preferred_endpoints;
            for (dht::token_range to_fetch : ranges_per_keyspace.second) {
                for (auto& x : range_addresses_map) {
                    const dht::token_range& r = x.first;
                    std::vector<inet_address>& eps = x.second;
                    if (r.contains(to_fetch, dht::token_comparator())) {
                        std::vector<inet_address> endpoints;
                        if (dht::range_streamer::use_strict_consistency()) {
                            auto end_token = to_fetch.end() ? to_fetch.end()->value() : dht::maximum_token();
                            std::vector<inet_address> old_endpoints = eps;
                            std::vector<inet_address> new_endpoints = strategy.calculate_natural_endpoints(end_token, token_meta_clone_all_settled);

                            //Due to CASSANDRA-5953 we can have a higher RF then we have endpoints.
                            //So we need to be careful to only be strict when endpoints == RF
                            if (old_endpoints.size() == strategy.get_replication_factor()) {
                                for (auto n : new_endpoints) {
                                    auto beg = old_endpoints.begin();
                                    auto end = old_endpoints.end();
                                    old_endpoints.erase(std::remove(beg, end, n), end);
                                }
                                //No relocation required
                                if (old_endpoints.empty()) {
                                    continue;
                                }

                                if (old_endpoints.size() != 1) {
                                    throw std::runtime_error(sprint("Expected 1 endpoint but found %d", old_endpoints.size()));
                                }
                            }
                            endpoints.emplace_back(old_endpoints.front());
                        } else {
                            std::unordered_set<inet_address> eps_set(eps.begin(), eps.end());
                            endpoints = snitch->get_sorted_list_by_proximity(local_address, eps_set);
                        }

                        // storing range and preferred endpoint set
                        for (auto ep : endpoints) {
                            ranges_to_fetch_with_preferred_endpoints.emplace(to_fetch, ep);
                        }
                    }
                }

                std::vector<inet_address> address_list;
                auto rg = ranges_to_fetch_with_preferred_endpoints.equal_range(to_fetch);
                for (auto it = rg.first; it != rg.second; it++) {
                    address_list.push_back(it->second);
                }

                if (address_list.empty()) {
                    continue;
                }

                if (dht::range_streamer::use_strict_consistency()) {
                    if (address_list.size() > 1) {
                        throw std::runtime_error(sprint("Multiple strict sources found for %s", to_fetch));
                    }

                    auto source_ip = address_list.front();
                    auto& gossiper = gms::get_local_gossiper();
                    if (gossiper.is_enabled() && !gossiper.is_alive(source_ip)) {
                        throw std::runtime_error(sprint("A node required to move the data consistently is down (%s).  If you wish to move the data from a potentially inconsistent replica, restart the node with consistent_rangemovement=false", source_ip));
                    }
                }
            }
            // calculating endpoints to stream current ranges to if needed
            // in some situations node will handle current ranges as part of the new ranges
            std::unordered_multimap<inet_address, dht::token_range> endpoint_ranges;
            std::unordered_map<inet_address, dht::token_range_vector> endpoint_ranges_map;
            for (dht::token_range to_stream : ranges_per_keyspace.first) {
                auto end_token = to_stream.end() ? to_stream.end()->value() : dht::maximum_token();
                std::vector<inet_address> current_endpoints = strategy.calculate_natural_endpoints(end_token, token_meta_clone);
                std::vector<inet_address> new_endpoints = strategy.calculate_natural_endpoints(end_token, token_meta_clone_all_settled);
                slogger.debug("Range: {} Current endpoints: {} New endpoints: {}", to_stream, current_endpoints, new_endpoints);
                std::sort(current_endpoints.begin(), current_endpoints.end());
                std::sort(new_endpoints.begin(), new_endpoints.end());

                std::vector<inet_address> diff;
                std::set_difference(new_endpoints.begin(), new_endpoints.end(),
                        current_endpoints.begin(), current_endpoints.end(), std::back_inserter(diff));
                for (auto address : diff) {
                    slogger.debug("Range {} has new owner {}", to_stream, address);
                    endpoint_ranges.emplace(address, to_stream);
                }
            }
            for (auto& x : endpoint_ranges) {
                endpoint_ranges_map[x.first].emplace_back(x.second);
            }

            // stream ranges
            for (auto& x : endpoint_ranges_map) {
                auto& address = x.first;
                auto& ranges = x.second;
                slogger.debug("Will stream range {} of keyspace {} to endpoint {}", ranges , keyspace, address);
                _stream_plan.transfer_ranges(address, keyspace, ranges);
            }

            // stream requests
            std::unordered_multimap<inet_address, dht::token_range> work =
                dht::range_streamer::get_work_map(ranges_to_fetch_with_preferred_endpoints, keyspace);
            std::unordered_map<inet_address, dht::token_range_vector> work_map;
            for (auto& x : work) {
                work_map[x.first].emplace_back(x.second);
            }

            for (auto& x : work_map) {
                auto& address = x.first;
                auto& ranges = x.second;
                slogger.debug("Will request range {} of keyspace {} from endpoint {}", ranges, keyspace, address);
                _stream_plan.request_ranges(address, keyspace, ranges);
            }
            if (slogger.is_enabled(logging::log_level::debug)) {
                for (auto& x : work) {
                    slogger.debug("Keyspace {}: work map ep = {} --> range = {}", keyspace, x.first, x.second);
                }
            }
        }
    }
}

future<> storage_service::move(token new_token) {
    return run_with_api_lock(sstring("move"), [new_token] (storage_service& ss) mutable {
        return seastar::async([new_token, &ss] {
            auto tokens = ss._token_metadata.sorted_tokens();
            if (std::find(tokens.begin(), tokens.end(), new_token) != tokens.end()) {
                throw std::runtime_error(sprint("target token %s is already owned by another node.", new_token));
            }

            // address of the current node
            auto local_address = ss.get_broadcast_address();

            // This doesn't make any sense in a vnodes environment.
            if (ss.get_token_metadata().get_tokens(local_address).size() > 1) {
                slogger.error("Invalid request to move(Token); This node has more than one token and cannot be moved thusly.");
                throw std::runtime_error("This node has more than one token and cannot be moved thusly.");
            }

            auto keyspaces_to_process = ss._db.local().get_non_system_keyspaces();

            ss.update_pending_ranges().get();

            // checking if data is moving to this node
            for (auto keyspace_name : keyspaces_to_process) {
                if (ss._token_metadata.get_pending_ranges(keyspace_name, local_address).size() > 0) {
                    throw std::runtime_error("data is currently moving to this node; unable to leave the ring");
                }
            }

            gms::get_local_gossiper().add_local_application_state(application_state::STATUS, ss.value_factory.moving(new_token)).get();
            ss.set_mode(mode::MOVING, sprint("Moving %s from %s to %s.", local_address, *(ss.get_local_tokens().get0().begin()), new_token), true);

            ss.set_mode(mode::MOVING, sprint("Sleeping %d ms before start streaming/fetching ranges", ss.get_ring_delay().count()), true);
            sleep(ss.get_ring_delay()).get();

            storage_service::range_relocator relocator(std::unordered_set<token>{new_token}, keyspaces_to_process);

            if (relocator.streams_needed()) {
                ss.set_mode(mode::MOVING, "fetching new ranges and streaming old ranges", true);
                try {
                    relocator.stream().get();
                } catch (...) {
                    throw std::runtime_error(sprint("Interrupted while waiting for stream/fetch ranges to finish: %s", std::current_exception()));
                }
            } else {
                ss.set_mode(mode::MOVING, "No ranges to fetch/stream", true);
            }

            ss.set_tokens(std::unordered_set<token>{new_token}); // setting new token as we have everything settled

            slogger.debug("Successfully moved to new token {}", *(ss.get_local_tokens().get0().begin()));
        });
    });
}

std::vector<storage_service::token_range_endpoints>
storage_service::describe_ring(const sstring& keyspace, bool include_only_local_dc) const {
    std::vector<token_range_endpoints> ranges;
    //Token.TokenFactory tf = getPartitioner().getTokenFactory();

    std::unordered_map<dht::token_range, std::vector<inet_address>> range_to_address_map =
            include_only_local_dc
                    ? get_range_to_address_map_in_local_dc(keyspace)
                    : get_range_to_address_map(keyspace);
    for (auto entry : range_to_address_map) {
        auto range = entry.first;
        auto addresses = entry.second;
        token_range_endpoints tr;
        if (range.start()) {
            tr._start_token = dht::global_partitioner().to_sstring(range.start()->value());
        }
        if (range.end()) {
            tr._end_token = dht::global_partitioner().to_sstring(range.end()->value());
        }
        for (auto endpoint : addresses) {
            endpoint_details details;
            details._host = boost::lexical_cast<std::string>(endpoint);
            details._datacenter = locator::i_endpoint_snitch::get_local_snitch_ptr()->get_datacenter(endpoint);
            details._rack = locator::i_endpoint_snitch::get_local_snitch_ptr()->get_rack(endpoint);
            tr._rpc_endpoints.push_back(get_rpc_address(endpoint));
            tr._endpoints.push_back(details._host);
            tr._endpoint_details.push_back(details);
        }
        ranges.push_back(tr);
    }
    // Convert to wrapping ranges
    auto left_inf = boost::find_if(ranges, [] (const token_range_endpoints& tr) {
        return tr._start_token.empty();
    });
    auto right_inf = boost::find_if(ranges, [] (const token_range_endpoints& tr) {
        return tr._end_token.empty();
    });
    using set = std::unordered_set<sstring>;
    if (left_inf != right_inf
            && left_inf != ranges.end()
            && right_inf != ranges.end()
            && (boost::copy_range<set>(left_inf->_endpoints)
                 == boost::copy_range<set>(right_inf->_endpoints))) {
        left_inf->_start_token = std::move(right_inf->_start_token);
        ranges.erase(right_inf);
    }
    return ranges;
}

std::unordered_map<dht::token_range, std::vector<inet_address>>
storage_service::construct_range_to_endpoint_map(
        const sstring& keyspace,
        const dht::token_range_vector& ranges) const {
    std::unordered_map<dht::token_range, std::vector<inet_address>> res;
    for (auto r : ranges) {
        res[r] = _db.local().find_keyspace(keyspace).get_replication_strategy().get_natural_endpoints(
                r.end() ? r.end()->value() : dht::maximum_token());
    }
    return res;
}


std::map<token, inet_address> storage_service::get_token_to_endpoint_map() {
    return _token_metadata.get_normal_and_bootstrapping_token_to_endpoint_map();
}

std::chrono::milliseconds storage_service::get_ring_delay() {
    auto ring_delay = _db.local().get_config().ring_delay_ms();
    slogger.trace("Get RING_DELAY: {}ms", ring_delay);
    return std::chrono::milliseconds(ring_delay);
}

future<> storage_service::do_update_pending_ranges() {
    if (engine().cpu_id() != 0) {
        return make_exception_future<>(std::runtime_error("do_update_pending_ranges should be called on cpu zero"));
    }
    // long start = System.currentTimeMillis();
    return do_with(_db.local().get_non_system_keyspaces(), [this] (auto& keyspaces){
        return do_for_each(keyspaces, [this] (auto& keyspace_name) {
            auto& ks = this->_db.local().find_keyspace(keyspace_name);
            auto& strategy = ks.get_replication_strategy();
            slogger.debug("Calculating pending ranges for keyspace={} starts", keyspace_name);
            return get_local_storage_service().get_token_metadata().calculate_pending_ranges(strategy, keyspace_name).finally([&keyspace_name] {
                slogger.debug("Calculating pending ranges for keyspace={} ends", keyspace_name);
            });
        });
    });
    // slogger.debug("finished calculation for {} keyspaces in {}ms", keyspaces.size(), System.currentTimeMillis() - start);
}

future<> storage_service::update_pending_ranges() {
    return get_storage_service().invoke_on(0, [] (auto& ss){
        ss._update_jobs++;
        return ss._update_pending_ranges_action.trigger_later().then([&ss] {
            // calculate_pending_ranges will modify token_metadata, we need to repliate to other cores
            return ss.replicate_to_all_cores().finally([&ss, ss0 = ss.shared_from_this()] {
                ss._update_jobs--;
            });
        });
    });
}

future<> storage_service::keyspace_changed(const sstring& ks_name) {
    // Update pending ranges since keyspace can be changed after we calculate pending ranges.
    return update_pending_ranges().handle_exception([ks_name] (auto ep) {
        slogger.warn("Failed to update pending ranges for ks = {}: {}", ks_name, ep);
    });
}

void storage_service::init_messaging_service() {
    auto& ms = netw::get_local_messaging_service();
    ms.register_replication_finished([] (gms::inet_address from) {
        return get_local_storage_service().confirm_replication(from);
    });
}

void storage_service::uninit_messaging_service() {
    auto& ms = netw::get_local_messaging_service();
    ms.unregister_replication_finished();
}

static std::atomic<bool> isolated = { false };

void storage_service::do_isolate_on_error(disk_error type)
{
    if (!isolated.exchange(true)) {
        slogger.warn("Shutting down communications due to I/O errors until operator intervention");
        // isolated protect us against multiple stops
        service::get_local_storage_service().stop_transport();
    }
}

future<sstring> storage_service::get_removal_status() {
    return run_with_no_api_lock([] (storage_service& ss) {
        if (!ss._removing_node) {
            return make_ready_future<sstring>(sstring("No token removals in process."));
        }
        auto tokens = ss._token_metadata.get_tokens(*ss._removing_node);
        if (tokens.empty()) {
            return make_ready_future<sstring>(sstring("Node has no token"));
        }
        auto status = sprint("Removing token (%s). Waiting for replication confirmation from [%s].",
                tokens.front(), join(",", ss._replicating_nodes));
        return make_ready_future<sstring>(status);
    });
}

future<> storage_service::force_remove_completion() {
    return run_with_no_api_lock([] (storage_service& ss) {
        return seastar::async([&ss] {
            if (!ss._operation_in_progress.empty()) {
                if (ss._operation_in_progress != sstring("removenode")) {
                    throw std::runtime_error(sprint("Operation %s is in progress, try again", ss._operation_in_progress));
                } else {
                    // This flag will make removenode stop waiting for the confirmation
                    ss._force_remove_completion = true;
                    while (!ss._operation_in_progress.empty()) {
                        // Wait removenode operation to complete
                        slogger.info("Operation {} is in progress, wait for it to complete", ss._operation_in_progress);
                        sleep(std::chrono::seconds(1)).get();
                    }
                    ss._force_remove_completion = false;
                }
            }
            ss._operation_in_progress = sstring("removenode_force");
            try {
                if (!ss._replicating_nodes.empty() || !ss._token_metadata.get_leaving_endpoints().empty()) {
                    auto leaving = ss._token_metadata.get_leaving_endpoints();
                    slogger.warn("Removal not confirmed for {}, Leaving={}", join(",", ss._replicating_nodes), leaving);
                    for (auto endpoint : leaving) {
                        utils::UUID host_id;
                        auto tokens = ss._token_metadata.get_tokens(endpoint);
                        try {
                            host_id = ss._token_metadata.get_host_id(endpoint);
                        } catch (...) {
                            slogger.warn("No host_id is found for endpoint {}", endpoint);
                            continue;
                        }
                        gms::get_local_gossiper().advertise_token_removed(endpoint, host_id).get();
                        std::unordered_set<token> tokens_set(tokens.begin(), tokens.end());
                        ss.excise(tokens_set, endpoint);
                    }
                    ss._replicating_nodes.clear();
                    ss._removing_node = std::experimental::nullopt;
                } else {
                    slogger.warn("No tokens to force removal on, call 'removenode' first");
                }
                ss._operation_in_progress = {};
            } catch (...) {
                ss._operation_in_progress = {};
                throw;
            }
        });
    });
}

/**
 * Takes an ordered list of adjacent tokens and divides them in the specified number of ranges.
 */
static std::vector<std::pair<dht::token_range, uint64_t>>
calculate_splits(std::vector<dht::token> tokens, uint32_t split_count, column_family& cf) {
    auto sstables = cf.get_sstables();
    const double step = static_cast<double>(tokens.size() - 1) / split_count;
    auto prev_token_idx = 0;
    std::vector<std::pair<dht::token_range, uint64_t>> splits;
    splits.reserve(split_count);
    for (uint32_t i = 1; i <= split_count; ++i) {
        auto index = static_cast<uint32_t>(std::round(i * step));
        dht::token_range range({{ std::move(tokens[prev_token_idx]), false }}, {{ tokens[index], true }});
        // always return an estimate > 0 (see CASSANDRA-7322)
        uint64_t estimated_keys_for_range = 0;
        for (auto&& sst : *sstables) {
            estimated_keys_for_range += sst->estimated_keys_for_range(range);
        }
        splits.emplace_back(std::move(range), std::max(static_cast<uint64_t>(cf.schema()->min_index_interval()), estimated_keys_for_range));
        prev_token_idx = index;
    }
    return splits;
};

std::vector<std::pair<dht::token_range, uint64_t>>
storage_service::get_splits(const sstring& ks_name, const sstring& cf_name, range<dht::token> range, uint32_t keys_per_split) {
    using range_type = dht::token_range;
    auto& cf = _db.local().find_column_family(ks_name, cf_name);
    auto schema = cf.schema();
    auto sstables = cf.get_sstables();
    uint64_t total_row_count_estimate = 0;
    std::vector<dht::token> tokens;
    std::vector<range_type> unwrapped;
    if (range.is_wrap_around(dht::token_comparator())) {
        auto uwr = range.unwrap();
        unwrapped.emplace_back(std::move(uwr.second));
        unwrapped.emplace_back(std::move(uwr.first));
    } else {
        unwrapped.emplace_back(std::move(range));
    }
    tokens.push_back(std::move(unwrapped[0].start().value_or(range_type::bound(dht::minimum_token()))).value());
    for (auto&& r : unwrapped) {
        std::vector<dht::token> range_tokens;
        for (auto &&sst : *sstables) {
            total_row_count_estimate += sst->estimated_keys_for_range(r);
            auto keys = sst->get_key_samples(*cf.schema(), r);
            std::transform(keys.begin(), keys.end(), std::back_inserter(range_tokens), [](auto&& k) { return std::move(k.token()); });
        }
        std::sort(range_tokens.begin(), range_tokens.end());
        std::move(range_tokens.begin(), range_tokens.end(), std::back_inserter(tokens));
    }
    tokens.push_back(std::move(unwrapped[unwrapped.size() - 1].end().value_or(range_type::bound(dht::maximum_token()))).value());

    // split_count should be much smaller than number of key samples, to avoid huge sampling error
    constexpr uint32_t min_samples_per_split = 4;
    uint64_t max_split_count = tokens.size() / min_samples_per_split + 1;
    uint32_t split_count = std::max(uint32_t(1), static_cast<uint32_t>(std::min(max_split_count, total_row_count_estimate / keys_per_split)));

    return calculate_splits(std::move(tokens), split_count, cf);
};

dht::token_range_vector
storage_service::get_ranges_for_endpoint(const sstring& name, const gms::inet_address& ep) const {
    return _db.local().find_keyspace(name).get_replication_strategy().get_ranges(ep);
}

dht::token_range_vector
storage_service::get_all_ranges(const std::vector<token>& sorted_tokens) const {
    if (sorted_tokens.empty())
        return dht::token_range_vector();
    int size = sorted_tokens.size();
    dht::token_range_vector ranges;
    ranges.push_back(dht::token_range::make_ending_with(range_bound<token>(sorted_tokens[0], true)));
    for (int i = 1; i < size; ++i) {
        dht::token_range r(range<token>::bound(sorted_tokens[i - 1], false), range<token>::bound(sorted_tokens[i], true));
        ranges.push_back(r);
    }
    ranges.push_back(dht::token_range::make_starting_with(range_bound<token>(sorted_tokens[size-1], false)));

    return ranges;
}

std::vector<gms::inet_address>
storage_service::get_natural_endpoints(const sstring& keyspace,
        const sstring& cf, const sstring& key) const {
    sstables::key_view key_view = sstables::key_view(bytes_view(reinterpret_cast<const signed char*>(key.c_str()), key.size()));
    dht::token token = dht::global_partitioner().get_token(key_view);
    return get_natural_endpoints(keyspace, token);
}

std::vector<gms::inet_address>
storage_service::get_natural_endpoints(const sstring& keyspace, const token& pos) const {
    return _db.local().find_keyspace(keyspace).get_replication_strategy().get_natural_endpoints(pos);
}

} // namespace service
<|MERGE_RESOLUTION|>--- conflicted
+++ resolved
@@ -92,12 +92,9 @@
 static const sstring SCHEMA_TABLES_V3 = "SCHEMA_TABLES_V3";
 static const sstring CORRECT_NON_COMPOUND_RANGE_TOMBSTONES = "CORRECT_NON_COMPOUND_RANGE_TOMBSTONES";
 static const sstring WRITE_FAILURE_REPLY_FEATURE = "WRITE_FAILURE_REPLY";
-<<<<<<< HEAD
 static const sstring XXHASH_FEATURE = "XXHASH";
 static const sstring ROLES_FEATURE = "ROLES";
-=======
 static const sstring LA_SSTABLE_FEATURE = "LA_SSTABLE_FORMAT";
->>>>>>> 4d703f9c
 
 distributed<storage_service> _the_storage_service;
 
@@ -146,12 +143,9 @@
         SCHEMA_TABLES_V3,
         CORRECT_NON_COMPOUND_RANGE_TOMBSTONES,
         WRITE_FAILURE_REPLY_FEATURE,
-<<<<<<< HEAD
         XXHASH_FEATURE,
         ROLES_FEATURE,
-=======
         LA_SSTABLE_FEATURE,
->>>>>>> 4d703f9c
     };
     if (service::get_local_storage_service()._db.local().get_config().experimental()) {
         features.push_back(MATERIALIZED_VIEWS_FEATURE);
@@ -366,12 +360,9 @@
     _schema_tables_v3 = gms::feature(SCHEMA_TABLES_V3);
     _correct_non_compound_range_tombstones = gms::feature(CORRECT_NON_COMPOUND_RANGE_TOMBSTONES);
     _write_failure_reply_feature = gms::feature(WRITE_FAILURE_REPLY_FEATURE);
-<<<<<<< HEAD
     _xxhash_feature = gms::feature(XXHASH_FEATURE);
     _roles_feature = gms::feature(ROLES_FEATURE);
-=======
     _la_sstable_feature = gms::feature(LA_SSTABLE_FEATURE);
->>>>>>> 4d703f9c
 
     if (_db.local().get_config().experimental()) {
         _materialized_views_feature = gms::feature(MATERIALIZED_VIEWS_FEATURE);
