--- conflicted
+++ resolved
@@ -1774,11 +1774,7 @@
 
 storage_proxy::~storage_proxy() {}
 storage_proxy::storage_proxy(distributed<database>& db, storage_proxy::config cfg, db::view::node_update_backlog& max_view_update_backlog,
-<<<<<<< HEAD
-        scheduling_group_key stats_key, gms::feature_service& feat, locator::token_metadata& tm, netw::messaging_service& ms)
-=======
-        scheduling_group_key stats_key, gms::feature_service& feat, const locator::token_metadata& tm)
->>>>>>> 436babdb
+        scheduling_group_key stats_key, gms::feature_service& feat, const locator::token_metadata& tm, netw::messaging_service& ms)
     : _db(db)
     , _token_metadata(tm)
     , _read_smp_service_group(cfg.read_smp_service_group)
