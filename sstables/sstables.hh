--- conflicted
+++ resolved
@@ -927,14 +927,12 @@
 
 future<> init_metrics();
 
-<<<<<<< HEAD
 utils::phased_barrier& background_jobs();
-=======
+
 class file_io_extension {
 public:
     virtual ~file_io_extension() {}
     virtual future<file> wrap_file(sstable&, sstable::component_type, file, open_flags flags) = 0;
 };
->>>>>>> e75d3dc9
 
 }